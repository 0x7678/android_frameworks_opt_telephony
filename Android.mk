# Copyright (C) 2011 The Android Open Source Project
#
# Licensed under the Apache License, Version 2.0 (the "License");
# you may not use this file except in compliance with the License.
# You may obtain a copy of the License at
#
#      http://www.apache.org/licenses/LICENSE-2.0
#
# Unless required by applicable law or agreed to in writing, software
# distributed under the License is distributed on an "AS IS" BASIS,
# WITHOUT WARRANTIES OR CONDITIONS OF ANY KIND, either express or implied.
# See the License for the specific language governing permissions and
# limitations under the License.

# enable this build only when platform library is available
ifeq ($(TARGET_BUILD_JAVA_SUPPORT_LEVEL),platform)

LOCAL_PATH := $(call my-dir)

include $(CLEAR_VARS)

LOCAL_AIDL_INCLUDES := $(LOCAL_PATH)/src/java
LOCAL_SRC_FILES := $(call all-java-files-under, src/java) \
	$(call all-Iaidl-files-under, src/java) \
	$(call all-logtags-files-under, src/java)

<<<<<<< HEAD
ifneq ($(BOARD_RIL_CLASS),)
LOCAL_SRC_FILES += $(call find-other-java-files,$(BOARD_RIL_CLASS))
endif


=======
LOCAL_JAVA_LIBRARIES := voip-common
>>>>>>> 9c430a4d
LOCAL_MODULE_TAGS := optional
LOCAL_MODULE := telephony-common

include $(BUILD_JAVA_LIBRARY)

# Include subdirectory makefiles
# ============================================================
include $(call all-makefiles-under,$(LOCAL_PATH))

endif # JAVA platform<|MERGE_RESOLUTION|>--- conflicted
+++ resolved
@@ -24,15 +24,11 @@
 	$(call all-Iaidl-files-under, src/java) \
 	$(call all-logtags-files-under, src/java)
 
-<<<<<<< HEAD
 ifneq ($(BOARD_RIL_CLASS),)
 LOCAL_SRC_FILES += $(call find-other-java-files,$(BOARD_RIL_CLASS))
 endif
 
-
-=======
 LOCAL_JAVA_LIBRARIES := voip-common
->>>>>>> 9c430a4d
 LOCAL_MODULE_TAGS := optional
 LOCAL_MODULE := telephony-common
 
