/*
 * Copyright (C) 2006 The Android Open Source Project
 *
 * Licensed under the Apache License, Version 2.0 (the "License");
 * you may not use this file except in compliance with the License.
 * You may obtain a copy of the License at
 *
 *      http://www.apache.org/licenses/LICENSE-2.0
 *
 * Unless required by applicable law or agreed to in writing, software
 * distributed under the License is distributed on an "AS IS" BASIS,
 * WITHOUT WARRANTIES OR CONDITIONS OF ANY KIND, either express or implied.
 * See the License for the specific language governing permissions and
 * limitations under the License.
 */

package com.android.internal.telephony;

import static com.android.internal.telephony.RILConstants.*;
import static android.telephony.TelephonyManager.NETWORK_TYPE_UNKNOWN;
import static android.telephony.TelephonyManager.NETWORK_TYPE_EDGE;
import static android.telephony.TelephonyManager.NETWORK_TYPE_GPRS;
import static android.telephony.TelephonyManager.NETWORK_TYPE_UMTS;
import static android.telephony.TelephonyManager.NETWORK_TYPE_HSDPA;
import static android.telephony.TelephonyManager.NETWORK_TYPE_HSUPA;
import static android.telephony.TelephonyManager.NETWORK_TYPE_HSPA;
import static android.telephony.TelephonyManager.NETWORK_TYPE_HSPAP;
import static android.telephony.TelephonyManager.NETWORK_TYPE_DCHSPAP;

import android.content.BroadcastReceiver;
import android.content.Context;
import android.content.Intent;
import android.content.IntentFilter;
import android.content.res.Resources;
import android.net.ConnectivityManager;
import android.net.LocalSocket;
import android.net.LocalSocketAddress;
import android.os.AsyncResult;
import android.os.Handler;
import android.os.HandlerThread;
import android.os.Looper;
import android.os.Message;
import android.os.Parcel;
import android.os.PowerManager;
import android.os.SystemProperties;
import android.os.PowerManager.WakeLock;
import android.telephony.CellInfo;
import android.telephony.NeighboringCellInfo;
import android.telephony.PhoneNumberUtils;
import android.telephony.Rlog;
import android.telephony.SignalStrength;
import android.telephony.SmsManager;
import android.telephony.SmsMessage;
import android.text.TextUtils;

import com.android.internal.telephony.gsm.SmsBroadcastConfigInfo;
import com.android.internal.telephony.gsm.SuppServiceNotification;
import com.android.internal.telephony.uicc.IccCardApplicationStatus;
import com.android.internal.telephony.uicc.IccCardStatus;
import com.android.internal.telephony.uicc.IccIoResult;
import com.android.internal.telephony.uicc.IccRefreshResponse;
import com.android.internal.telephony.uicc.IccUtils;
import com.android.internal.telephony.cdma.CdmaCallWaitingNotification;
import com.android.internal.telephony.cdma.CdmaInformationRecords;
import com.android.internal.telephony.cdma.CdmaSmsBroadcastConfigInfo;
import com.android.internal.telephony.dataconnection.DcFailCause;
import com.android.internal.telephony.dataconnection.DataCallResponse;

import java.io.ByteArrayInputStream;
import java.io.DataInputStream;
import java.io.FileDescriptor;
import java.io.IOException;
import java.io.InputStream;
import java.io.PrintWriter;
import java.util.ArrayList;
import java.util.Collections;
import java.util.concurrent.atomic.AtomicBoolean;

/**
 * {@hide}
 */
class RILRequest {
    static final String LOG_TAG = "RilRequest";

    //***** Class Variables
    static int sNextSerial = 0;
    static Object sSerialMonitor = new Object();
    private static Object sPoolSync = new Object();
    private static RILRequest sPool = null;
    private static int sPoolSize = 0;
    private static final int MAX_POOL_SIZE = 4;

    //***** Instance Variables
    int mSerial;
    int mRequest;
    long creationTime;
    Message mResult;
    Parcel mParcel;
    RILRequest mNext;

    /**
     * Retrieves a new RILRequest instance from the pool.
     *
     * @param request RIL_REQUEST_*
     * @param result sent when operation completes
     * @return a RILRequest instance from the pool.
     */
    static RILRequest obtain(int request, Message result) {
        RILRequest rr = null;

        synchronized(sPoolSync) {
            if (sPool != null) {
                rr = sPool;
                sPool = rr.mNext;
                rr.mNext = null;
                sPoolSize--;
            }
        }

        if (rr == null) {
            rr = new RILRequest();
        }

        synchronized(sSerialMonitor) {
            rr.mSerial = sNextSerial++;
        }
        rr.mRequest = request;
        rr.mResult = result;
<<<<<<< HEAD
        rr.creationTime = System.currentTimeMillis();
        rr.mp = Parcel.obtain();
=======
        rr.mParcel = Parcel.obtain();
>>>>>>> 9c430a4d

        if (result != null && result.getTarget() == null) {
            throw new NullPointerException("Message target must not be null");
        }

        // first elements in any RIL Parcel
        rr.mParcel.writeInt(request);
        rr.mParcel.writeInt(rr.mSerial);

        return rr;
    }

    /**
     * Returns a RILRequest instance to the pool.
     *
     * Note: This should only be called once per use.
     */
    void release() {
        synchronized (sPoolSync) {
            if (sPoolSize < MAX_POOL_SIZE) {
                mNext = sPool;
                sPool = this;
                sPoolSize++;
                mResult = null;
            }
        }
    }

    private RILRequest() {
    }

    static void
    resetSerial() {
        synchronized(sSerialMonitor) {
            sNextSerial = 0;
        }
    }

    String
    serialString() {
        //Cheesy way to do %04d
        StringBuilder sb = new StringBuilder(8);
        String sn;

        sn = Integer.toString(mSerial);

        //sb.append("J[");
        sb.append('[');
        for (int i = 0, s = sn.length() ; i < 4 - s; i++) {
            sb.append('0');
        }

        sb.append(sn);
        sb.append(']');
        return sb.toString();
    }

    void
    onError(int error, Object ret) {
        CommandException ex;

        ex = CommandException.fromRilErrno(error);

        if (RIL.RILJ_LOGD) Rlog.d(LOG_TAG, serialString() + "< "
            + RIL.requestToString(mRequest)
            + " error: " + ex);

        if (mResult != null) {
            AsyncResult.forMessage(mResult, ret, ex);
            mResult.sendToTarget();
        }

        if (mParcel != null) {
            mParcel.recycle();
            mParcel = null;
        }
    }
}


/**
 * RIL implementation of the CommandsInterface.
 *
 * {@hide}
 */
<<<<<<< HEAD
public class RIL extends BaseCommands implements CommandsInterface {
    static final String LOG_TAG = "RILJ";
    static final boolean RILJ_LOGD = true;
    static final boolean RILJ_LOGV = false; // STOP SHIP if true
    protected boolean samsungDriverCall = false;
=======
public final class RIL extends BaseCommands implements CommandsInterface {
    static final String RILJ_LOG_TAG = "RILJ";
    static final boolean RILJ_LOGD = true;
    static final boolean RILJ_LOGV = false; // STOPSHIP if true
>>>>>>> 9c430a4d

    /**
     * Wake lock timeout should be longer than the longest timeout in
     * the vendor ril.
     */
    private static final int DEFAULT_WAKE_LOCK_TIMEOUT = 60000;

    //***** Instance Variables

    LocalSocket mSocket;
    HandlerThread mSenderThread;
    RILSender mSender;
    Thread mReceiverThread;
    RILReceiver mReceiver;
    WakeLock mWakeLock;
    int mWakeLockTimeout;
    // The number of requests pending to be sent out, it increases before calling
    // EVENT_SEND and decreases while handling EVENT_SEND. It gets cleared while
    // WAKE_LOCK_TIMEOUT occurs.
    int mRequestMessagesPending;
    // The number of requests sent out but waiting for response. It increases while
    // sending request and decreases while handling response. It should match
    // mRequestList.size() unless there are requests no replied while
    // WAKE_LOCK_TIMEOUT occurs.
    int mRequestMessagesWaiting;

    //I'd rather this be LinkedList or something
    ArrayList<RILRequest> mRequestList = new ArrayList<RILRequest>();

    Object     mLastNITZTimeInfo;

    // When we are testing emergency calls
    AtomicBoolean mTestingEmergencyCall = new AtomicBoolean(false);

    // Number of per-network elements expected in QUERY_AVAILABLE_NETWORKS's response.
    // 4 elements is default, but many RILs actually return 5, making it impossible to
    // divide the response array without prior knowledge of the number of elements.
    protected int mQANElements = 4;

    //***** Events

    static final int EVENT_SEND                 = 1;
    static final int EVENT_WAKE_LOCK_TIMEOUT    = 2;

    //***** Constants

    // match with constant in ril.cpp
    static final int RIL_MAX_COMMAND_BYTES = (8 * 1024);
    static final int RESPONSE_SOLICITED = 0;
    static final int RESPONSE_UNSOLICITED = 1;

    static final String SOCKET_NAME_RIL = "rild";

    static final int SOCKET_OPEN_RETRY_MILLIS = 4 * 1000;

    // The number of the required config values for broadcast SMS stored in the C struct
    // RIL_CDMA_BroadcastServiceInfo
    private static final int CDMA_BSI_NO_OF_INTS_STRUCT = 3;

    private static final int CDMA_BROADCAST_SMS_NO_OF_SERVICE_CATEGORIES = 31;

    BroadcastReceiver mIntentReceiver = new BroadcastReceiver() {
        @Override
        public void onReceive(Context context, Intent intent) {
            if (intent.getAction().equals(Intent.ACTION_SCREEN_ON)) {
                sendScreenState(true);
            } else if (intent.getAction().equals(Intent.ACTION_SCREEN_OFF)) {
                sendScreenState(false);
            } else {
                Rlog.w(RILJ_LOG_TAG, "RIL received unexpected Intent: " + intent.getAction());
            }
        }
    };

    class RILSender extends Handler implements Runnable {
        public RILSender(Looper looper) {
            super(looper);
        }

        // Only allocated once
        byte[] dataLength = new byte[4];

        //***** Runnable implementation
        @Override
        public void
        run() {
            //setup if needed
        }


        //***** Handler implementation
        @Override public void
        handleMessage(Message msg) {
            RILRequest rr = (RILRequest)(msg.obj);
            RILRequest req = null;

            switch (msg.what) {
                case EVENT_SEND:
                    /**
                     * mRequestMessagePending++ already happened for every
                     * EVENT_SEND, thus we must make sure
                     * mRequestMessagePending-- happens once and only once
                     */
                    boolean alreadySubtracted = false;
                    try {
                        LocalSocket s;

                        s = mSocket;

                        if (s == null) {
                            rr.onError(RADIO_NOT_AVAILABLE, null);
                            rr.release();
                            if (mRequestMessagesPending > 0)
                                mRequestMessagesPending--;
                            alreadySubtracted = true;
                            return;
                        }

                        synchronized (mRequestList) {
                            mRequestList.add(rr);
                            mRequestMessagesWaiting++;
                        }

                        if (mRequestMessagesPending > 0)
                            mRequestMessagesPending--;
                        alreadySubtracted = true;

                        byte[] data;

                        data = rr.mParcel.marshall();
                        rr.mParcel.recycle();
                        rr.mParcel = null;

                        if (data.length > RIL_MAX_COMMAND_BYTES) {
                            throw new RuntimeException(
                                    "Parcel larger than max bytes allowed! "
                                                          + data.length);
                        }

                        // parcel length in big endian
                        dataLength[0] = dataLength[1] = 0;
                        dataLength[2] = (byte)((data.length >> 8) & 0xff);
                        dataLength[3] = (byte)((data.length) & 0xff);

                        //Rlog.v(RILJ_LOG_TAG, "writing packet: " + data.length + " bytes");

                        s.getOutputStream().write(dataLength);
                        s.getOutputStream().write(data);
                    } catch (IOException ex) {
                        Rlog.e(RILJ_LOG_TAG, "IOException", ex);
                        req = findAndRemoveRequestFromList(rr.mSerial);
                        // make sure this request has not already been handled,
                        // eg, if RILReceiver cleared the list.
                        if (req != null || !alreadySubtracted) {
                            rr.onError(RADIO_NOT_AVAILABLE, null);
                            rr.release();
                        }
                    } catch (RuntimeException exc) {
                        Rlog.e(RILJ_LOG_TAG, "Uncaught exception ", exc);
                        req = findAndRemoveRequestFromList(rr.mSerial);
                        // make sure this request has not already been handled,
                        // eg, if RILReceiver cleared the list.
                        if (req != null || !alreadySubtracted) {
                            rr.onError(GENERIC_FAILURE, null);
                            rr.release();
                        }
                    } finally {
                        // Note: We are "Done" only if there are no outstanding
                        // requests or replies. Thus this code path will only release
                        // the wake lock on errors.
                        releaseWakeLockIfDone();
                    }

                    if (!alreadySubtracted && mRequestMessagesPending > 0) {
                        mRequestMessagesPending--;
                    }

                    break;

                case EVENT_WAKE_LOCK_TIMEOUT:
                    // Haven't heard back from the last request.  Assume we're
                    // not getting a response and  release the wake lock.
                    synchronized (mWakeLock) {
                        if (mWakeLock.isHeld()) {
                            // The timer of WAKE_LOCK_TIMEOUT is reset with each
                            // new send request. So when WAKE_LOCK_TIMEOUT occurs
                            // all requests in mRequestList already waited at
                            // least DEFAULT_WAKE_LOCK_TIMEOUT but no response.
                            // Reset mRequestMessagesWaiting to enable
                            // releaseWakeLockIfDone().
                            //
                            // Note: Keep mRequestList so that delayed response
                            // can still be handled when response finally comes.
                            if (mRequestMessagesWaiting != 0) {
                                Rlog.d(RILJ_LOG_TAG, "NOTE: mReqWaiting is NOT 0 but"
                                        + mRequestMessagesWaiting + " at TIMEOUT, reset!"
                                        + " There still msg waitng for response");

                                mRequestMessagesWaiting = 0;

                                if (RILJ_LOGD) {
                                    synchronized (mRequestList) {
                                        int count = mRequestList.size();
                                        Rlog.d(RILJ_LOG_TAG, "WAKE_LOCK_TIMEOUT " +
                                                " mRequestList=" + count);

                                        for (int i = 0; i < count; i++) {
                                            rr = mRequestList.get(i);
                                            Rlog.d(RILJ_LOG_TAG, i + ": [" + rr.mSerial + "] "
                                                    + requestToString(rr.mRequest));
                                        }
                                    }
                                }
                            }
                            // mRequestMessagesPending shows how many
                            // requests are waiting to be sent (and before
                            // to be added in request list) since star the
                            // WAKE_LOCK_TIMEOUT timer. Since WAKE_LOCK_TIMEOUT
                            // is the expected time to get response, all requests
                            // should already sent out (i.e.
                            // mRequestMessagesPending is 0 )while TIMEOUT occurs.
                            if (mRequestMessagesPending != 0) {
                                Rlog.e(RILJ_LOG_TAG, "ERROR: mReqPending is NOT 0 but"
                                        + mRequestMessagesPending + " at TIMEOUT, reset!");
                                mRequestMessagesPending = 0;

                            }
                            mWakeLock.release();
                        }
                    }
                    break;
            }
        }
    }

    /**
     * Reads in a single RIL message off the wire. A RIL message consists
     * of a 4-byte little-endian length and a subsequent series of bytes.
     * The final message (length header omitted) is read into
     * <code>buffer</code> and the length of the final message (less header)
     * is returned. A return value of -1 indicates end-of-stream.
     *
     * @param is non-null; Stream to read from
     * @param buffer Buffer to fill in. Must be as large as maximum
     * message size, or an ArrayOutOfBounds exception will be thrown.
     * @return Length of message less header, or -1 on end of stream.
     * @throws IOException
     */
    private static int readRilMessage(InputStream is, byte[] buffer)
            throws IOException {
        int countRead;
        int offset;
        int remaining;
        int messageLength;

        // First, read in the length of the message
        offset = 0;
        remaining = 4;
        do {
            countRead = is.read(buffer, offset, remaining);

            if (countRead < 0 ) {
                Rlog.e(RILJ_LOG_TAG, "Hit EOS reading message length");
                return -1;
            }

            offset += countRead;
            remaining -= countRead;
        } while (remaining > 0);

        messageLength = ((buffer[0] & 0xff) << 24)
                | ((buffer[1] & 0xff) << 16)
                | ((buffer[2] & 0xff) << 8)
                | (buffer[3] & 0xff);

        // Then, re-use the buffer and read in the message itself
        offset = 0;
        remaining = messageLength;
        do {
            countRead = is.read(buffer, offset, remaining);

            if (countRead < 0 ) {
                Rlog.e(RILJ_LOG_TAG, "Hit EOS reading message.  messageLength=" + messageLength
                        + " remaining=" + remaining);
                return -1;
            }

            offset += countRead;
            remaining -= countRead;
        } while (remaining > 0);

        return messageLength;
    }

    class RILReceiver implements Runnable {
        byte[] buffer;

        RILReceiver() {
            buffer = new byte[RIL_MAX_COMMAND_BYTES];
        }

        @Override
        public void
        run() {
            int retryCount = 0;

            try {for (;;) {
                LocalSocket s = null;
                LocalSocketAddress l;

                try {
                    s = new LocalSocket();
                    l = new LocalSocketAddress(SOCKET_NAME_RIL,
                            LocalSocketAddress.Namespace.RESERVED);
                    s.connect(l);
                } catch (IOException ex){
                    try {
                        if (s != null) {
                            s.close();
                        }
                    } catch (IOException ex2) {
                        //ignore failure to close after failure to connect
                    }

                    // don't print an error message after the the first time
                    // or after the 8th time

                    if (retryCount == 8) {
                        Rlog.e (RILJ_LOG_TAG,
                            "Couldn't find '" + SOCKET_NAME_RIL
                            + "' socket after " + retryCount
                            + " times, continuing to retry silently");
                    } else if (retryCount > 0 && retryCount < 8) {
                        Rlog.i (RILJ_LOG_TAG,
                            "Couldn't find '" + SOCKET_NAME_RIL
                            + "' socket; retrying after timeout");
                    }

                    try {
                        Thread.sleep(SOCKET_OPEN_RETRY_MILLIS);
                    } catch (InterruptedException er) {
                    }

                    retryCount++;
                    continue;
                }

                retryCount = 0;

                mSocket = s;
                Rlog.i(RILJ_LOG_TAG, "Connected to '" + SOCKET_NAME_RIL + "' socket");

                /* Compatibility with qcom's DSDS (Dual SIM) stack */
                if (needsOldRilFeature("qcomdsds")) {
                    String str = "SUB1";
                    byte[] data = str.getBytes();
                    try {
                        mSocket.getOutputStream().write(data);
                        Log.i(LOG_TAG, "Data sent!!");
                    } catch (IOException ex) {
                            Log.e(LOG_TAG, "IOException", ex);
                    } catch (RuntimeException exc) {
                        Log.e(LOG_TAG, "Uncaught exception ", exc);
                    }
                }

                int length = 0;
                try {
                    InputStream is = mSocket.getInputStream();

                    for (;;) {
                        Parcel p;

                        length = readRilMessage(is, buffer);

                        if (length < 0) {
                            // End-of-stream reached
                            break;
                        }

                        p = Parcel.obtain();
                        p.unmarshall(buffer, 0, length);
                        p.setDataPosition(0);

                        //Rlog.v(RILJ_LOG_TAG, "Read packet: " + length + " bytes");

                        processResponse(p);
                        p.recycle();
                    }
                } catch (java.io.IOException ex) {
                    Rlog.i(RILJ_LOG_TAG, "'" + SOCKET_NAME_RIL + "' socket closed",
                          ex);
                } catch (Throwable tr) {
                    Rlog.e(RILJ_LOG_TAG, "Uncaught exception read length=" + length +
                        "Exception:" + tr.toString());
                }

                Rlog.i(RILJ_LOG_TAG, "Disconnected from '" + SOCKET_NAME_RIL
                      + "' socket");

                setRadioState (RadioState.RADIO_UNAVAILABLE);

                try {
                    mSocket.close();
                } catch (IOException ex) {
                }

                mSocket = null;
                RILRequest.resetSerial();

                // Clear request list on close
                clearRequestList(RADIO_NOT_AVAILABLE, false);
            }} catch (Throwable tr) {
                Rlog.e(RILJ_LOG_TAG,"Uncaught exception", tr);
            }

            /* We're disconnected so we don't know the ril version */
            notifyRegistrantsRilConnectionChanged(-1);
        }
    }



    //***** Constructors

    public RIL(Context context, int preferredNetworkType, int cdmaSubscription) {
        super(context);
        if (RILJ_LOGD) {
            riljLog("RIL(context, preferredNetworkType=" + preferredNetworkType +
                    " cdmaSubscription=" + cdmaSubscription + ")");
        }
        mCdmaSubscription  = cdmaSubscription;
        mPreferredNetworkType = preferredNetworkType;
        mSetPreferredNetworkType = preferredNetworkType;
        mPhoneType = RILConstants.NO_PHONE;

        PowerManager pm = (PowerManager)context.getSystemService(Context.POWER_SERVICE);
        mWakeLock = pm.newWakeLock(PowerManager.PARTIAL_WAKE_LOCK, RILJ_LOG_TAG);
        mWakeLock.setReferenceCounted(false);
        mWakeLockTimeout = SystemProperties.getInt(TelephonyProperties.PROPERTY_WAKE_LOCK_TIMEOUT,
                DEFAULT_WAKE_LOCK_TIMEOUT);
        mRequestMessagesPending = 0;
        mRequestMessagesWaiting = 0;

        mSenderThread = new HandlerThread("RILSender");
        mSenderThread.start();

        Looper looper = mSenderThread.getLooper();
        mSender = new RILSender(looper);

        ConnectivityManager cm = (ConnectivityManager)context.getSystemService(
                Context.CONNECTIVITY_SERVICE);
        if (cm.isNetworkSupported(ConnectivityManager.TYPE_MOBILE) == false) {
            riljLog("Not starting RILReceiver: wifi-only");
        } else {
            riljLog("Starting RILReceiver");
            mReceiver = new RILReceiver();
            mReceiverThread = new Thread(mReceiver, "RILReceiver");
            mReceiverThread.start();

            IntentFilter filter = new IntentFilter();
            filter.addAction(Intent.ACTION_SCREEN_ON);
            filter.addAction(Intent.ACTION_SCREEN_OFF);
            context.registerReceiver(mIntentReceiver, filter);
        }
    }

    //***** CommandsInterface implementation
<<<<<<< HEAD
    @Override public void 
    getVoiceRadioTechnology(Message result) {
=======

    @Override
    public void getVoiceRadioTechnology(Message result) {
>>>>>>> 9c430a4d
        RILRequest rr = RILRequest.obtain(RIL_REQUEST_VOICE_RADIO_TECH, result);

        if (RILJ_LOGD) riljLog(rr.serialString() + "> " + requestToString(rr.mRequest));

        send(rr);
    }


    @Override public void
    setOnNITZTime(Handler h, int what, Object obj) {
        super.setOnNITZTime(h, what, obj);

        // Send the last NITZ time if we have it
        if (mLastNITZTimeInfo != null) {
            mNITZTimeRegistrant
                .notifyRegistrant(
                    new AsyncResult (null, mLastNITZTimeInfo, null));
            mLastNITZTimeInfo = null;
        }
    }

    @Override
    public void
    getIccCardStatus(Message result) {
        //Note: This RIL request has not been renamed to ICC,
        //       but this request is also valid for SIM and RUIM
        RILRequest rr = RILRequest.obtain(RIL_REQUEST_GET_SIM_STATUS, result);

        if (RILJ_LOGD) riljLog(rr.serialString() + "> " + requestToString(rr.mRequest));

        send(rr);
    }

    @Override public void
    supplyIccPin(String pin, Message result) {
        supplyIccPinForApp(pin, null, result);
    }

    @Override public void
    supplyIccPinForApp(String pin, String aid, Message result) {
        //Note: This RIL request has not been renamed to ICC,
        //       but this request is also valid for SIM and RUIM
        RILRequest rr = RILRequest.obtain(RIL_REQUEST_ENTER_SIM_PIN, result);

        if (RILJ_LOGD) riljLog(rr.serialString() + "> " + requestToString(rr.mRequest));

<<<<<<< HEAD
        boolean oldRil = needsOldRilFeature("facilitylock");

        rr.mp.writeInt(oldRil ? 1 : 2);
        rr.mp.writeString(pin);

        if (!oldRil)
            rr.mp.writeString(aid);
=======
        rr.mParcel.writeInt(2);
        rr.mParcel.writeString(pin);
        rr.mParcel.writeString(aid);
>>>>>>> 9c430a4d

        send(rr);
    }

    @Override public void
    supplyIccPuk(String puk, String newPin, Message result) {
        supplyIccPukForApp(puk, newPin, null, result);
    }

    @Override public void
    supplyIccPukForApp(String puk, String newPin, String aid, Message result) {
        //Note: This RIL request has not been renamed to ICC,
        //       but this request is also valid for SIM and RUIM
        RILRequest rr = RILRequest.obtain(RIL_REQUEST_ENTER_SIM_PUK, result);

        if (RILJ_LOGD) riljLog(rr.serialString() + "> " + requestToString(rr.mRequest));

<<<<<<< HEAD
        boolean oldRil = needsOldRilFeature("facilitylock");

        rr.mp.writeInt(oldRil ? 2 : 3);
        rr.mp.writeString(puk);
        rr.mp.writeString(newPin);

        if (!oldRil)
            rr.mp.writeString(aid);
=======
        rr.mParcel.writeInt(3);
        rr.mParcel.writeString(puk);
        rr.mParcel.writeString(newPin);
        rr.mParcel.writeString(aid);
>>>>>>> 9c430a4d

        send(rr);
    }

    @Override public void
    supplyIccPin2(String pin, Message result) {
        supplyIccPin2ForApp(pin, null, result);
    }

    @Override public void
    supplyIccPin2ForApp(String pin, String aid, Message result) {
        //Note: This RIL request has not been renamed to ICC,
        //       but this request is also valid for SIM and RUIM
        RILRequest rr = RILRequest.obtain(RIL_REQUEST_ENTER_SIM_PIN2, result);

        if (RILJ_LOGD) riljLog(rr.serialString() + "> " + requestToString(rr.mRequest));

<<<<<<< HEAD
        boolean oldRil = needsOldRilFeature("facilitylock");

        rr.mp.writeInt(oldRil ? 1 : 2);
        rr.mp.writeString(pin);

        if (!oldRil)
            rr.mp.writeString(aid);
=======
        rr.mParcel.writeInt(2);
        rr.mParcel.writeString(pin);
        rr.mParcel.writeString(aid);
>>>>>>> 9c430a4d

        send(rr);
    }

    @Override public void
    supplyIccPuk2(String puk2, String newPin2, Message result) {
        supplyIccPuk2ForApp(puk2, newPin2, null, result);
    }

    @Override public void
    supplyIccPuk2ForApp(String puk, String newPin2, String aid, Message result) {
        //Note: This RIL request has not been renamed to ICC,
        //       but this request is also valid for SIM and RUIM
        RILRequest rr = RILRequest.obtain(RIL_REQUEST_ENTER_SIM_PUK2, result);

        if (RILJ_LOGD) riljLog(rr.serialString() + "> " + requestToString(rr.mRequest));

<<<<<<< HEAD
        boolean oldRil = needsOldRilFeature("facilitylock");

        rr.mp.writeInt(oldRil ? 2 : 3);
        rr.mp.writeString(puk);
        rr.mp.writeString(newPin2);

        if (!oldRil)
            rr.mp.writeString(aid);
=======
        rr.mParcel.writeInt(3);
        rr.mParcel.writeString(puk);
        rr.mParcel.writeString(newPin2);
        rr.mParcel.writeString(aid);
>>>>>>> 9c430a4d

        send(rr);
    }

    @Override public void
    changeIccPin(String oldPin, String newPin, Message result) {
        changeIccPinForApp(oldPin, newPin, null, result);
    }

    @Override public void
    changeIccPinForApp(String oldPin, String newPin, String aid, Message result) {
        //Note: This RIL request has not been renamed to ICC,
        //       but this request is also valid for SIM and RUIM
        RILRequest rr = RILRequest.obtain(RIL_REQUEST_CHANGE_SIM_PIN, result);

        if (RILJ_LOGD) riljLog(rr.serialString() + "> " + requestToString(rr.mRequest));

<<<<<<< HEAD
        boolean oldRil = needsOldRilFeature("facilitylock");

        rr.mp.writeInt(oldRil ? 2 : 3);
        rr.mp.writeString(oldPin);
        rr.mp.writeString(newPin);

        if (!oldRil)
            rr.mp.writeString(aid);
=======
        rr.mParcel.writeInt(3);
        rr.mParcel.writeString(oldPin);
        rr.mParcel.writeString(newPin);
        rr.mParcel.writeString(aid);
>>>>>>> 9c430a4d

        send(rr);
    }

    @Override public void
    changeIccPin2(String oldPin2, String newPin2, Message result) {
        changeIccPin2ForApp(oldPin2, newPin2, null, result);
    }

    @Override public void
    changeIccPin2ForApp(String oldPin2, String newPin2, String aid, Message result) {
        //Note: This RIL request has not been renamed to ICC,
        //       but this request is also valid for SIM and RUIM
        RILRequest rr = RILRequest.obtain(RIL_REQUEST_CHANGE_SIM_PIN2, result);

        if (RILJ_LOGD) riljLog(rr.serialString() + "> " + requestToString(rr.mRequest));

<<<<<<< HEAD
        boolean oldRil = needsOldRilFeature("facilitylock");

        rr.mp.writeInt(oldRil ? 2 : 3);
        rr.mp.writeString(oldPin2);
        rr.mp.writeString(newPin2);

        if (!oldRil)
            rr.mp.writeString(aid);
=======
        rr.mParcel.writeInt(3);
        rr.mParcel.writeString(oldPin2);
        rr.mParcel.writeString(newPin2);
        rr.mParcel.writeString(aid);
>>>>>>> 9c430a4d

        send(rr);
    }

    @Override
    public void
    changeBarringPassword(String facility, String oldPwd, String newPwd, Message result) {
        RILRequest rr = RILRequest.obtain(RIL_REQUEST_CHANGE_BARRING_PASSWORD, result);

        if (RILJ_LOGD) riljLog(rr.serialString() + "> " + requestToString(rr.mRequest));

        rr.mParcel.writeInt(3);
        rr.mParcel.writeString(facility);
        rr.mParcel.writeString(oldPwd);
        rr.mParcel.writeString(newPwd);

        send(rr);
    }

    @Override
    public void
    supplyNetworkDepersonalization(String netpin, Message result) {
        RILRequest rr = RILRequest.obtain(RIL_REQUEST_ENTER_NETWORK_DEPERSONALIZATION, result);

        if (RILJ_LOGD) riljLog(rr.serialString() + "> " + requestToString(rr.mRequest));

        rr.mParcel.writeInt(1);
        rr.mParcel.writeString(netpin);

        send(rr);
    }

    @Override
    public void
    getCurrentCalls (Message result) {
        RILRequest rr = RILRequest.obtain(RIL_REQUEST_GET_CURRENT_CALLS, result);

        if (RILJ_LOGD) riljLog(rr.serialString() + "> " + requestToString(rr.mRequest));

        send(rr);
    }

    @Override
    @Deprecated public void
    getPDPContextList(Message result) {
        getDataCallList(result);
    }

    @Override
    public void
    getDataCallList(Message result) {
        RILRequest rr = RILRequest.obtain(RIL_REQUEST_DATA_CALL_LIST, result);

        if (RILJ_LOGD) riljLog(rr.serialString() + "> " + requestToString(rr.mRequest));

        send(rr);
    }

    @Override
    public void
    dial (String address, int clirMode, Message result) {
        dial(address, clirMode, null, result);
    }

    @Override
    public void
    dial(String address, int clirMode, UUSInfo uusInfo, Message result) {
        RILRequest rr = RILRequest.obtain(RIL_REQUEST_DIAL, result);

<<<<<<< HEAD
        rr.mp.writeString(address);
        rr.mp.writeInt(clirMode);
=======
        rr.mParcel.writeString(address);
        rr.mParcel.writeInt(clirMode);
>>>>>>> 9c430a4d

        if (uusInfo == null) {
            rr.mParcel.writeInt(0); // UUS information is absent
        } else {
            rr.mParcel.writeInt(1); // UUS information is present
            rr.mParcel.writeInt(uusInfo.getType());
            rr.mParcel.writeInt(uusInfo.getDcs());
            rr.mParcel.writeByteArray(uusInfo.getUserData());
        }

        if (RILJ_LOGD) riljLog(rr.serialString() + "> " + requestToString(rr.mRequest));

        send(rr);
    }

    @Override
    public void
    getIMSI(Message result) {
        getIMSIForApp(null, result);
    }

    @Override
    public void
    getIMSIForApp(String aid, Message result) {
        RILRequest rr = RILRequest.obtain(RIL_REQUEST_GET_IMSI, result);

<<<<<<< HEAD
        boolean skipNullAid = needsOldRilFeature("skipnullaid");
        boolean writeAidOnly = needsOldRilFeature("writeaidonly");

        if (!writeAidOnly && (aid != null || !skipNullAid)) {
            rr.mp.writeInt(1);
            rr.mp.writeString(aid);
        }

        if (writeAidOnly)
            rr.mp.writeString(aid);
=======
        rr.mParcel.writeInt(1);
        rr.mParcel.writeString(aid);
>>>>>>> 9c430a4d

        if (RILJ_LOGD) riljLog(rr.serialString() +
                              "> getIMSI: " + requestToString(rr.mRequest)
                              + " aid: " + aid);

        send(rr);
    }

    @Override
    public void
    getIMEI(Message result) {
        RILRequest rr = RILRequest.obtain(RIL_REQUEST_GET_IMEI, result);

        if (RILJ_LOGD) riljLog(rr.serialString() + "> " + requestToString(rr.mRequest));

        send(rr);
    }

    @Override
    public void
    getIMEISV(Message result) {
        RILRequest rr = RILRequest.obtain(RIL_REQUEST_GET_IMEISV, result);

        if (RILJ_LOGD) riljLog(rr.serialString() + "> " + requestToString(rr.mRequest));

        send(rr);
    }


    @Override
    public void
    hangupConnection (int gsmIndex, Message result) {
        if (RILJ_LOGD) riljLog("hangupConnection: gsmIndex=" + gsmIndex);

        RILRequest rr = RILRequest.obtain(RIL_REQUEST_HANGUP, result);

        if (RILJ_LOGD) riljLog(rr.serialString() + "> " + requestToString(rr.mRequest) + " " +
                gsmIndex);

        rr.mParcel.writeInt(1);
        rr.mParcel.writeInt(gsmIndex);

        send(rr);
    }

    @Override
    public void
    hangupWaitingOrBackground (Message result) {
        RILRequest rr = RILRequest.obtain(RIL_REQUEST_HANGUP_WAITING_OR_BACKGROUND,
                                        result);

        if (RILJ_LOGD) riljLog(rr.serialString() + "> " + requestToString(rr.mRequest));

        send(rr);
    }

    @Override
    public void
    hangupForegroundResumeBackground (Message result) {
        RILRequest rr
                = RILRequest.obtain(
                        RIL_REQUEST_HANGUP_FOREGROUND_RESUME_BACKGROUND,
                                        result);
        if (RILJ_LOGD) riljLog(rr.serialString() + "> " + requestToString(rr.mRequest));

        send(rr);
    }

    @Override
    public void
    switchWaitingOrHoldingAndActive (Message result) {
        RILRequest rr
                = RILRequest.obtain(
                        RIL_REQUEST_SWITCH_WAITING_OR_HOLDING_AND_ACTIVE,
                                        result);
        if (RILJ_LOGD) riljLog(rr.serialString() + "> " + requestToString(rr.mRequest));

        send(rr);
    }

    @Override
    public void
    conference (Message result) {
        RILRequest rr
                = RILRequest.obtain(RIL_REQUEST_CONFERENCE, result);

        if (RILJ_LOGD) riljLog(rr.serialString() + "> " + requestToString(rr.mRequest));

        send(rr);
    }


    @Override
    public void setPreferredVoicePrivacy(boolean enable, Message result) {
        RILRequest rr = RILRequest.obtain(RIL_REQUEST_CDMA_SET_PREFERRED_VOICE_PRIVACY_MODE,
                result);

        rr.mParcel.writeInt(1);
        rr.mParcel.writeInt(enable ? 1:0);

        send(rr);
    }

    @Override
    public void getPreferredVoicePrivacy(Message result) {
        RILRequest rr = RILRequest.obtain(RIL_REQUEST_CDMA_QUERY_PREFERRED_VOICE_PRIVACY_MODE,
                result);
        send(rr);
    }

    @Override
    public void
    separateConnection (int gsmIndex, Message result) {
        RILRequest rr
                = RILRequest.obtain(RIL_REQUEST_SEPARATE_CONNECTION, result);

        if (RILJ_LOGD) riljLog(rr.serialString() + "> " + requestToString(rr.mRequest)
                            + " " + gsmIndex);

        rr.mParcel.writeInt(1);
        rr.mParcel.writeInt(gsmIndex);

        send(rr);
    }

    @Override
    public void
    acceptCall (Message result) {
        RILRequest rr
                = RILRequest.obtain(RIL_REQUEST_ANSWER, result);

        if (RILJ_LOGD) riljLog(rr.serialString() + "> " + requestToString(rr.mRequest));

        send(rr);
    }

    @Override
    public void
    rejectCall (Message result) {
        RILRequest rr
                = RILRequest.obtain(RIL_REQUEST_UDUB, result);

        if (RILJ_LOGD) riljLog(rr.serialString() + "> " + requestToString(rr.mRequest));

        send(rr);
    }

    @Override
    public void
    explicitCallTransfer (Message result) {
        RILRequest rr
                = RILRequest.obtain(RIL_REQUEST_EXPLICIT_CALL_TRANSFER, result);

        if (RILJ_LOGD) riljLog(rr.serialString() + "> " + requestToString(rr.mRequest));

        send(rr);
    }

    @Override
    public void
    getLastCallFailCause (Message result) {
        RILRequest rr
                = RILRequest.obtain(RIL_REQUEST_LAST_CALL_FAIL_CAUSE, result);

        if (RILJ_LOGD) riljLog(rr.serialString() + "> " + requestToString(rr.mRequest));

        send(rr);
    }

    /**
     * @deprecated
     */
    @Deprecated
    @Override
    public void
    getLastPdpFailCause (Message result) {
        getLastDataCallFailCause (result);
    }

    /**
     * The preferred new alternative to getLastPdpFailCause
     */
    @Override
    public void
    getLastDataCallFailCause (Message result) {
        RILRequest rr
                = RILRequest.obtain(RIL_REQUEST_LAST_DATA_CALL_FAIL_CAUSE, result);

        if (RILJ_LOGD) riljLog(rr.serialString() + "> " + requestToString(rr.mRequest));

        send(rr);
    }

    @Override
    public void
    setMute (boolean enableMute, Message response) {
        RILRequest rr
                = RILRequest.obtain(RIL_REQUEST_SET_MUTE, response);

        if (RILJ_LOGD) riljLog(rr.serialString() + "> " + requestToString(rr.mRequest)
                            + " " + enableMute);

        rr.mParcel.writeInt(1);
        rr.mParcel.writeInt(enableMute ? 1 : 0);

        send(rr);
    }

    @Override
    public void
    getMute (Message response) {
        RILRequest rr
                = RILRequest.obtain(RIL_REQUEST_GET_MUTE, response);

        if (RILJ_LOGD) riljLog(rr.serialString() + "> " + requestToString(rr.mRequest));

        send(rr);
    }

    @Override
    public void
    getSignalStrength (Message result) {
        RILRequest rr
                = RILRequest.obtain(RIL_REQUEST_SIGNAL_STRENGTH, result);

        if (RILJ_LOGD) riljLog(rr.serialString() + "> " + requestToString(rr.mRequest));

        send(rr);
    }

    @Override
    public void
    getVoiceRegistrationState (Message result) {
        RILRequest rr
                = RILRequest.obtain(RIL_REQUEST_VOICE_REGISTRATION_STATE, result);

        if (RILJ_LOGD) riljLog(rr.serialString() + "> " + requestToString(rr.mRequest));

        send(rr);
    }

    @Override
    public void
    getDataRegistrationState (Message result) {
        RILRequest rr
                = RILRequest.obtain(RIL_REQUEST_DATA_REGISTRATION_STATE, result);

        if (RILJ_LOGD) riljLog(rr.serialString() + "> " + requestToString(rr.mRequest));

        send(rr);
    }

    @Override
    public void
    getOperator(Message result) {
        RILRequest rr
                = RILRequest.obtain(RIL_REQUEST_OPERATOR, result);

        if (RILJ_LOGD) riljLog(rr.serialString() + "> " + requestToString(rr.mRequest));

        send(rr);
    }

    @Override
    public void
    sendDtmf(char c, Message result) {
        RILRequest rr
                = RILRequest.obtain(RIL_REQUEST_DTMF, result);

        if (RILJ_LOGD) riljLog(rr.serialString() + "> " + requestToString(rr.mRequest));

        rr.mParcel.writeString(Character.toString(c));

        send(rr);
    }

    @Override
    public void
    startDtmf(char c, Message result) {
        RILRequest rr
                = RILRequest.obtain(RIL_REQUEST_DTMF_START, result);

        if (RILJ_LOGD) riljLog(rr.serialString() + "> " + requestToString(rr.mRequest));

        rr.mParcel.writeString(Character.toString(c));

        send(rr);
    }

    @Override
    public void
    stopDtmf(Message result) {
        RILRequest rr
                = RILRequest.obtain(RIL_REQUEST_DTMF_STOP, result);

        if (RILJ_LOGD) riljLog(rr.serialString() + "> " + requestToString(rr.mRequest));

        send(rr);
    }

    @Override
    public void
    sendBurstDtmf(String dtmfString, int on, int off, Message result) {
        RILRequest rr = RILRequest.obtain(RIL_REQUEST_CDMA_BURST_DTMF, result);

        rr.mParcel.writeInt(3);
        rr.mParcel.writeString(dtmfString);
        rr.mParcel.writeString(Integer.toString(on));
        rr.mParcel.writeString(Integer.toString(off));

        if (RILJ_LOGD) riljLog(rr.serialString() + "> " + requestToString(rr.mRequest)
                + " : " + dtmfString);

        send(rr);
    }

    @Override
    public void
    sendSMS (String smscPDU, String pdu, Message result) {
        RILRequest rr
                = RILRequest.obtain(RIL_REQUEST_SEND_SMS, result);

        rr.mParcel.writeInt(2);
        rr.mParcel.writeString(smscPDU);
        rr.mParcel.writeString(pdu);

        if (RILJ_LOGD) riljLog(rr.serialString() + "> " + requestToString(rr.mRequest));

        send(rr);
    }

    @Override
    public void
    sendCdmaSms(byte[] pdu, Message result) {
        int address_nbr_of_digits;
        int subaddr_nbr_of_digits;
        int bearerDataLength;
        ByteArrayInputStream bais = new ByteArrayInputStream(pdu);
        DataInputStream dis = new DataInputStream(bais);

        RILRequest rr
                = RILRequest.obtain(RIL_REQUEST_CDMA_SEND_SMS, result);

        try {
            rr.mParcel.writeInt(dis.readInt()); //teleServiceId
            rr.mParcel.writeByte((byte) dis.readInt()); //servicePresent
            rr.mParcel.writeInt(dis.readInt()); //serviceCategory
            rr.mParcel.writeInt(dis.read()); //address_digit_mode
            rr.mParcel.writeInt(dis.read()); //address_nbr_mode
            rr.mParcel.writeInt(dis.read()); //address_ton
            rr.mParcel.writeInt(dis.read()); //address_nbr_plan
            address_nbr_of_digits = (byte) dis.read();
            rr.mParcel.writeByte((byte) address_nbr_of_digits);
            for(int i=0; i < address_nbr_of_digits; i++){
                rr.mParcel.writeByte(dis.readByte()); // address_orig_bytes[i]
            }
            rr.mParcel.writeInt(dis.read()); //subaddressType
            rr.mParcel.writeByte((byte) dis.read()); //subaddr_odd
            subaddr_nbr_of_digits = (byte) dis.read();
            rr.mParcel.writeByte((byte) subaddr_nbr_of_digits);
            for(int i=0; i < subaddr_nbr_of_digits; i++){
                rr.mParcel.writeByte(dis.readByte()); //subaddr_orig_bytes[i]
            }

            bearerDataLength = dis.read();
            rr.mParcel.writeInt(bearerDataLength);
            for(int i=0; i < bearerDataLength; i++){
                rr.mParcel.writeByte(dis.readByte()); //bearerData[i]
            }
        }catch (IOException ex){
            if (RILJ_LOGD) riljLog("sendSmsCdma: conversion from input stream to object failed: "
                    + ex);
        }

        if (RILJ_LOGD) riljLog(rr.serialString() + "> " + requestToString(rr.mRequest));

        send(rr);
    }

    @Override
    public void deleteSmsOnSim(int index, Message response) {
        RILRequest rr = RILRequest.obtain(RIL_REQUEST_DELETE_SMS_ON_SIM,
                response);

        rr.mParcel.writeInt(1);
        rr.mParcel.writeInt(index);

        if (RILJ_LOGV) riljLog(rr.serialString() + "> "
                + requestToString(rr.mRequest)
                + " " + index);

        send(rr);
    }

    @Override
    public void deleteSmsOnRuim(int index, Message response) {
        RILRequest rr = RILRequest.obtain(RIL_REQUEST_CDMA_DELETE_SMS_ON_RUIM,
                response);

        rr.mParcel.writeInt(1);
        rr.mParcel.writeInt(index);

        if (RILJ_LOGV) riljLog(rr.serialString() + "> "
                + requestToString(rr.mRequest)
                + " " + index);

        send(rr);
    }

    @Override
    public void writeSmsToSim(int status, String smsc, String pdu, Message response) {
        status = translateStatus(status);

        RILRequest rr = RILRequest.obtain(RIL_REQUEST_WRITE_SMS_TO_SIM,
                response);

        rr.mParcel.writeInt(status);
        rr.mParcel.writeString(pdu);
        rr.mParcel.writeString(smsc);

        if (RILJ_LOGV) riljLog(rr.serialString() + "> "
                + requestToString(rr.mRequest)
                + " " + status);

        send(rr);
    }

    @Override
    public void writeSmsToRuim(int status, String pdu, Message response) {
        status = translateStatus(status);

        RILRequest rr = RILRequest.obtain(RIL_REQUEST_CDMA_WRITE_SMS_TO_RUIM,
                response);

        rr.mParcel.writeInt(status);
        rr.mParcel.writeString(pdu);

        if (RILJ_LOGV) riljLog(rr.serialString() + "> "
                + requestToString(rr.mRequest)
                + " " + status);

        send(rr);
    }

    /**
     *  Translates EF_SMS status bits to a status value compatible with
     *  SMS AT commands.  See TS 27.005 3.1.
     */
    private int translateStatus(int status) {
        switch(status & 0x7) {
            case SmsManager.STATUS_ON_ICC_READ:
                return 1;
            case SmsManager.STATUS_ON_ICC_UNREAD:
                return 0;
            case SmsManager.STATUS_ON_ICC_SENT:
                return 3;
            case SmsManager.STATUS_ON_ICC_UNSENT:
                return 2;
        }

        // Default to READ.
        return 1;
    }

    @Override
    public void
    setupDataCall(String radioTechnology, String profile, String apn,
            String user, String password, String authType, String protocol,
            Message result) {
        RILRequest rr
                = RILRequest.obtain(RIL_REQUEST_SETUP_DATA_CALL, result);

        rr.mParcel.writeInt(7);

        rr.mParcel.writeString(radioTechnology);
        rr.mParcel.writeString(profile);
        rr.mParcel.writeString(apn);
        rr.mParcel.writeString(user);
        rr.mParcel.writeString(password);
        rr.mParcel.writeString(authType);
        rr.mParcel.writeString(protocol);

        if (RILJ_LOGD) riljLog(rr.serialString() + "> "
                + requestToString(rr.mRequest) + " " + radioTechnology + " "
                + profile + " " + apn + " " + user + " "
                + password + " " + authType + " " + protocol);

        send(rr);
    }

    @Override
    public void
    deactivateDataCall(int cid, int reason, Message result) {
        RILRequest rr
                = RILRequest.obtain(RIL_REQUEST_DEACTIVATE_DATA_CALL, result);

        rr.mParcel.writeInt(2);
        rr.mParcel.writeString(Integer.toString(cid));
        rr.mParcel.writeString(Integer.toString(reason));

        if (RILJ_LOGD) riljLog(rr.serialString() + "> " +
                requestToString(rr.mRequest) + " " + cid + " " + reason);

        send(rr);
    }

    @Override
    public void
    setRadioPower(boolean on, Message result) {
        boolean allow = SystemProperties.getBoolean("persist.ril.enable", true);
        if (!allow) {
            return;
        }

        RILRequest rr = RILRequest.obtain(RIL_REQUEST_RADIO_POWER, result);

        rr.mParcel.writeInt(1);
        rr.mParcel.writeInt(on ? 1 : 0);

        if (RILJ_LOGD) {
            riljLog(rr.serialString() + "> " + requestToString(rr.mRequest)
                    + (on ? " on" : " off"));
        }

        send(rr);
    }

    @Override
    public void
    setSuppServiceNotifications(boolean enable, Message result) {
        RILRequest rr
                = RILRequest.obtain(RIL_REQUEST_SET_SUPP_SVC_NOTIFICATION, result);

        rr.mParcel.writeInt(1);
        rr.mParcel.writeInt(enable ? 1 : 0);

        if (RILJ_LOGD) riljLog(rr.serialString() + "> "
                + requestToString(rr.mRequest));

        send(rr);
    }

    @Override
    public void
    acknowledgeLastIncomingGsmSms(boolean success, int cause, Message result) {
        RILRequest rr
                = RILRequest.obtain(RIL_REQUEST_SMS_ACKNOWLEDGE, result);

        rr.mParcel.writeInt(2);
        rr.mParcel.writeInt(success ? 1 : 0);
        rr.mParcel.writeInt(cause);

        if (RILJ_LOGD) riljLog(rr.serialString() + "> " + requestToString(rr.mRequest)
                + " " + success + " " + cause);

        send(rr);
    }

    @Override
    public void
    acknowledgeLastIncomingCdmaSms(boolean success, int cause, Message result) {
        RILRequest rr
                = RILRequest.obtain(RIL_REQUEST_CDMA_SMS_ACKNOWLEDGE, result);

        rr.mParcel.writeInt(success ? 0 : 1); //RIL_CDMA_SMS_ErrorClass
        // cause code according to X.S004-550E
        rr.mParcel.writeInt(cause);

        if (RILJ_LOGD) riljLog(rr.serialString() + "> " + requestToString(rr.mRequest)
                + " " + success + " " + cause);

        send(rr);
    }

    @Override
    public void
    acknowledgeIncomingGsmSmsWithPdu(boolean success, String ackPdu, Message result) {
        RILRequest rr
                = RILRequest.obtain(RIL_REQUEST_ACKNOWLEDGE_INCOMING_GSM_SMS_WITH_PDU, result);

        rr.mParcel.writeInt(2);
        rr.mParcel.writeString(success ? "1" : "0");
        rr.mParcel.writeString(ackPdu);

        if (RILJ_LOGD) riljLog(rr.serialString() + "> " + requestToString(rr.mRequest)
                + ' ' + success + " [" + ackPdu + ']');

        send(rr);
    }

    @Override
    public void
    iccIO (int command, int fileid, String path, int p1, int p2, int p3,
            String data, String pin2, Message result) {
        iccIOForApp(command, fileid, path, p1, p2, p3, data, pin2, null, result);
    }
    @Override
    public void
    iccIOForApp (int command, int fileid, String path, int p1, int p2, int p3,
            String data, String pin2, String aid, Message result) {
        //Note: This RIL request has not been renamed to ICC,
        //       but this request is also valid for SIM and RUIM
        RILRequest rr
                = RILRequest.obtain(RIL_REQUEST_SIM_IO, result);

        rr.mParcel.writeInt(command);
        rr.mParcel.writeInt(fileid);
        rr.mParcel.writeString(path);
        rr.mParcel.writeInt(p1);
        rr.mParcel.writeInt(p2);
        rr.mParcel.writeInt(p3);
        rr.mParcel.writeString(data);
        rr.mParcel.writeString(pin2);
        rr.mParcel.writeString(aid);

        if (RILJ_LOGD) riljLog(rr.serialString() + "> iccIO: "
                + requestToString(rr.mRequest)
                + " 0x" + Integer.toHexString(command)
                + " 0x" + Integer.toHexString(fileid) + " "
                + " path: " + path + ","
                + p1 + "," + p2 + "," + p3
                + " aid: " + aid);

        send(rr);
    }

    @Override
    public void
    getCLIR(Message result) {
        RILRequest rr
                = RILRequest.obtain(RIL_REQUEST_GET_CLIR, result);

        if (RILJ_LOGD) riljLog(rr.serialString() + "> " + requestToString(rr.mRequest));

        send(rr);
    }

    @Override
    public void
    setCLIR(int clirMode, Message result) {
        RILRequest rr
                = RILRequest.obtain(RIL_REQUEST_SET_CLIR, result);

        // count ints
        rr.mParcel.writeInt(1);

        rr.mParcel.writeInt(clirMode);

        if (RILJ_LOGD) riljLog(rr.serialString() + "> " + requestToString(rr.mRequest)
                    + " " + clirMode);

        send(rr);
    }

    @Override
    public void
    queryCallWaiting(int serviceClass, Message response) {
        RILRequest rr
                = RILRequest.obtain(RIL_REQUEST_QUERY_CALL_WAITING, response);

        rr.mParcel.writeInt(1);
        rr.mParcel.writeInt(serviceClass);

        if (RILJ_LOGD) riljLog(rr.serialString() + "> " + requestToString(rr.mRequest)
                    + " " + serviceClass);

        send(rr);
    }

    @Override
    public void
    setCallWaiting(boolean enable, int serviceClass, Message response) {
        RILRequest rr
                = RILRequest.obtain(RIL_REQUEST_SET_CALL_WAITING, response);

        rr.mParcel.writeInt(2);
        rr.mParcel.writeInt(enable ? 1 : 0);
        rr.mParcel.writeInt(serviceClass);

        if (RILJ_LOGD) riljLog(rr.serialString() + "> " + requestToString(rr.mRequest)
                + " " + enable + ", " + serviceClass);

        send(rr);
    }

    @Override
    public void
    setNetworkSelectionModeAutomatic(Message response) {
        RILRequest rr
                = RILRequest.obtain(RIL_REQUEST_SET_NETWORK_SELECTION_AUTOMATIC,
                                    response);

        if (RILJ_LOGD) riljLog(rr.serialString() + "> " + requestToString(rr.mRequest));

        send(rr);
    }

    @Override
    public void
    setNetworkSelectionModeManual(String operatorNumeric, Message response) {
        RILRequest rr
                = RILRequest.obtain(RIL_REQUEST_SET_NETWORK_SELECTION_MANUAL,
                                    response);

        if (RILJ_LOGD) riljLog(rr.serialString() + "> " + requestToString(rr.mRequest)
                    + " " + operatorNumeric);

        rr.mParcel.writeString(operatorNumeric);

        send(rr);
    }

    @Override
    public void
    getNetworkSelectionMode(Message response) {
        RILRequest rr
                = RILRequest.obtain(RIL_REQUEST_QUERY_NETWORK_SELECTION_MODE,
                                    response);

        if (RILJ_LOGD) riljLog(rr.serialString() + "> " + requestToString(rr.mRequest));

        send(rr);
    }

    @Override
    public void
    getAvailableNetworks(Message response) {
        RILRequest rr
                = RILRequest.obtain(RIL_REQUEST_QUERY_AVAILABLE_NETWORKS,
                                    response);

        if (RILJ_LOGD) riljLog(rr.serialString() + "> " + requestToString(rr.mRequest));

        send(rr);
    }

    @Override
    public void
    setCallForward(int action, int cfReason, int serviceClass,
                String number, int timeSeconds, Message response) {
        RILRequest rr
                = RILRequest.obtain(RIL_REQUEST_SET_CALL_FORWARD, response);

        rr.mParcel.writeInt(action);
        rr.mParcel.writeInt(cfReason);
        rr.mParcel.writeInt(serviceClass);
        rr.mParcel.writeInt(PhoneNumberUtils.toaFromString(number));
        rr.mParcel.writeString(number);
        rr.mParcel.writeInt (timeSeconds);

        if (RILJ_LOGD) riljLog(rr.serialString() + "> " + requestToString(rr.mRequest)
                    + " " + action + " " + cfReason + " " + serviceClass
                    + timeSeconds);

        send(rr);
    }

    @Override
    public void
    queryCallForwardStatus(int cfReason, int serviceClass,
                String number, Message response) {
        RILRequest rr
            = RILRequest.obtain(RIL_REQUEST_QUERY_CALL_FORWARD_STATUS, response);

        rr.mParcel.writeInt(2); // 2 is for query action, not in used anyway
        rr.mParcel.writeInt(cfReason);
        rr.mParcel.writeInt(serviceClass);
        rr.mParcel.writeInt(PhoneNumberUtils.toaFromString(number));
        rr.mParcel.writeString(number);
        rr.mParcel.writeInt (0);

        if (RILJ_LOGD) riljLog(rr.serialString() + "> " + requestToString(rr.mRequest)
                + " " + cfReason + " " + serviceClass);

        send(rr);
    }

    @Override
    public void
    queryCLIP(Message response) {
        RILRequest rr
            = RILRequest.obtain(RIL_REQUEST_QUERY_CLIP, response);

        if (RILJ_LOGD) riljLog(rr.serialString() + "> " + requestToString(rr.mRequest));

        send(rr);
    }


    @Override
    public void
    getBasebandVersion (Message response) {
        RILRequest rr
                = RILRequest.obtain(RIL_REQUEST_BASEBAND_VERSION, response);

        if (RILJ_LOGD) riljLog(rr.serialString() + "> " + requestToString(rr.mRequest));

        send(rr);
    }

    @Override
    public void
    queryFacilityLock(String facility, String password, int serviceClass,
                            Message response) {
        queryFacilityLockForApp(facility, password, serviceClass, null, response);
    }

    @Override
    public void
    queryFacilityLockForApp(String facility, String password, int serviceClass, String appId,
                            Message response) {
        RILRequest rr = RILRequest.obtain(RIL_REQUEST_QUERY_FACILITY_LOCK, response);

        if (RILJ_LOGD) riljLog(rr.serialString() + "> " + requestToString(rr.mRequest));

        boolean oldRil = needsOldRilFeature("facilitylock");

        // count strings
<<<<<<< HEAD
        rr.mp.writeInt(oldRil ? 3 : 4);
=======
        rr.mParcel.writeInt(4);
>>>>>>> 9c430a4d

        rr.mParcel.writeString(facility);
        rr.mParcel.writeString(password);

<<<<<<< HEAD
        rr.mp.writeString(Integer.toString(serviceClass));

        if (!oldRil)
            rr.mp.writeString(appId);
=======
        rr.mParcel.writeString(Integer.toString(serviceClass));
        rr.mParcel.writeString(appId);
>>>>>>> 9c430a4d

        send(rr);
    }

    @Override
    public void
    setFacilityLock (String facility, boolean lockState, String password,
                        int serviceClass, Message response) {
        setFacilityLockForApp(facility, lockState, password, serviceClass, null, response);
    }

    @Override
    public void
    setFacilityLockForApp(String facility, boolean lockState, String password,
                        int serviceClass, String appId, Message response) {
        String lockString;
         RILRequest rr
                = RILRequest.obtain(RIL_REQUEST_SET_FACILITY_LOCK, response);

        if (RILJ_LOGD) riljLog(rr.serialString() + "> " + requestToString(rr.mRequest)
                                                        + " [" + facility + " " + lockState
                                                        + " " + serviceClass + " " + appId + "]");

        boolean oldRil = needsOldRilFeature("facilitylock");

        // count strings
<<<<<<< HEAD
        rr.mp.writeInt(oldRil ? 4 : 5);
=======
        rr.mParcel.writeInt(5);
>>>>>>> 9c430a4d

        rr.mParcel.writeString(facility);
        lockString = (lockState)?"1":"0";
<<<<<<< HEAD
        rr.mp.writeString(lockString);
        rr.mp.writeString(password);
        rr.mp.writeString(Integer.toString(serviceClass));

        if (!oldRil)
            rr.mp.writeString(appId);
=======
        rr.mParcel.writeString(lockString);
        rr.mParcel.writeString(password);
        rr.mParcel.writeString(Integer.toString(serviceClass));
        rr.mParcel.writeString(appId);
>>>>>>> 9c430a4d

        send(rr);

    }

    @Override
    public void
    sendUSSD (String ussdString, Message response) {
        RILRequest rr
                = RILRequest.obtain(RIL_REQUEST_SEND_USSD, response);

        if (RILJ_LOGD) {
            String logUssdString = "*******";
            if (RILJ_LOGV) logUssdString = ussdString;
            riljLog(rr.serialString() + "> " + requestToString(rr.mRequest)
                                   + " " + logUssdString);
        }

        rr.mParcel.writeString(ussdString);

        send(rr);
    }

    // inherited javadoc suffices
    @Override
    public void cancelPendingUssd (Message response) {
        RILRequest rr
                = RILRequest.obtain(RIL_REQUEST_CANCEL_USSD, response);

        if (RILJ_LOGD) riljLog(rr.serialString()
                + "> " + requestToString(rr.mRequest));

        send(rr);
    }


    @Override
    public void resetRadio(Message result) {
        RILRequest rr
                = RILRequest.obtain(RIL_REQUEST_RESET_RADIO, result);

        if (RILJ_LOGD) riljLog(rr.serialString() + "> " + requestToString(rr.mRequest));

        send(rr);
    }

    @Override
    public void invokeOemRilRequestRaw(byte[] data, Message response) {
        RILRequest rr
                = RILRequest.obtain(RIL_REQUEST_OEM_HOOK_RAW, response);

        if (RILJ_LOGD) riljLog(rr.serialString() + "> " + requestToString(rr.mRequest)
               + "[" + IccUtils.bytesToHexString(data) + "]");

        rr.mParcel.writeByteArray(data);

        send(rr);

    }

    @Override
    public void invokeOemRilRequestStrings(String[] strings, Message response) {
        RILRequest rr
                = RILRequest.obtain(RIL_REQUEST_OEM_HOOK_STRINGS, response);

        if (RILJ_LOGD) riljLog(rr.serialString() + "> " + requestToString(rr.mRequest));

        rr.mParcel.writeStringArray(strings);

        send(rr);
    }

     /**
     * Assign a specified band for RF configuration.
     *
     * @param bandMode one of BM_*_BAND
     * @param response is callback message
     */
    @Override
    public void setBandMode (int bandMode, Message response) {
        RILRequest rr
                = RILRequest.obtain(RIL_REQUEST_SET_BAND_MODE, response);

        rr.mParcel.writeInt(1);
        rr.mParcel.writeInt(bandMode);

        if (RILJ_LOGD) riljLog(rr.serialString() + "> " + requestToString(rr.mRequest)
                 + " " + bandMode);

        send(rr);
     }

    /**
     * Query the list of band mode supported by RF.
     *
     * @param response is callback message
     *        ((AsyncResult)response.obj).result  is an int[] with every
     *        element representing one avialable BM_*_BAND
     */
    @Override
    public void queryAvailableBandMode (Message response) {
        RILRequest rr
                = RILRequest.obtain(RIL_REQUEST_QUERY_AVAILABLE_BAND_MODE,
                response);

        if (RILJ_LOGD) riljLog(rr.serialString() + "> " + requestToString(rr.mRequest));

        send(rr);
    }

    /**
     * {@inheritDoc}
     */
    @Override
    public void sendTerminalResponse(String contents, Message response) {
        RILRequest rr = RILRequest.obtain(
                RILConstants.RIL_REQUEST_STK_SEND_TERMINAL_RESPONSE, response);

        if (RILJ_LOGD) riljLog(rr.serialString() + "> " + requestToString(rr.mRequest));

        rr.mParcel.writeString(contents);
        send(rr);
    }

    /**
     * {@inheritDoc}
     */
    @Override
    public void sendEnvelope(String contents, Message response) {
        RILRequest rr = RILRequest.obtain(
                RILConstants.RIL_REQUEST_STK_SEND_ENVELOPE_COMMAND, response);

        if (RILJ_LOGD) riljLog(rr.serialString() + "> " + requestToString(rr.mRequest));

        rr.mParcel.writeString(contents);
        send(rr);
    }

    /**
     * {@inheritDoc}
     */
    @Override
    public void sendEnvelopeWithStatus(String contents, Message response) {
        RILRequest rr = RILRequest.obtain(
                RILConstants.RIL_REQUEST_STK_SEND_ENVELOPE_WITH_STATUS, response);

        if (RILJ_LOGD) riljLog(rr.serialString() + "> " + requestToString(rr.mRequest)
                + '[' + contents + ']');

        rr.mParcel.writeString(contents);
        send(rr);
    }

    /**
     * {@inheritDoc}
     */
    @Override
    public void handleCallSetupRequestFromSim(
            boolean accept, Message response) {

        RILRequest rr = RILRequest.obtain(
            RILConstants.RIL_REQUEST_STK_HANDLE_CALL_SETUP_REQUESTED_FROM_SIM,
            response);

        if (RILJ_LOGD) riljLog(rr.serialString() + "> " + requestToString(rr.mRequest));

        int[] param = new int[1];
        param[0] = accept ? 1 : 0;
        rr.mParcel.writeIntArray(param);
        send(rr);
    }

    /**
     * {@inheritDoc}
     */
    @Override
    public void setCurrentPreferredNetworkType() {
        if (RILJ_LOGD) riljLog("setCurrentPreferredNetworkType: " + mSetPreferredNetworkType);
        setPreferredNetworkType(mSetPreferredNetworkType, null);
    }
    protected int mSetPreferredNetworkType;

    /**
     * {@inheritDoc}
     */
    @Override
    public void setPreferredNetworkType(int networkType , Message response) {
        RILRequest rr = RILRequest.obtain(
                RILConstants.RIL_REQUEST_SET_PREFERRED_NETWORK_TYPE, response);

        rr.mParcel.writeInt(1);
        rr.mParcel.writeInt(networkType);

        mSetPreferredNetworkType = networkType;
        mPreferredNetworkType = networkType;

        if (RILJ_LOGD) riljLog(rr.serialString() + "> " + requestToString(rr.mRequest)
                + " : " + networkType);

        send(rr);
    }

    /**
     * {@inheritDoc}
     */
    @Override
    public void getPreferredNetworkType(Message response) {
        RILRequest rr = RILRequest.obtain(
                RILConstants.RIL_REQUEST_GET_PREFERRED_NETWORK_TYPE, response);

        if (RILJ_LOGD) riljLog(rr.serialString() + "> " + requestToString(rr.mRequest));

        send(rr);
    }

    /**
     * {@inheritDoc}
     */
    @Override
    public void getNeighboringCids(Message response) {
        RILRequest rr = RILRequest.obtain(
                RILConstants.RIL_REQUEST_GET_NEIGHBORING_CELL_IDS, response);

        if (RILJ_LOGD) riljLog(rr.serialString() + "> " + requestToString(rr.mRequest));

        send(rr);
    }

    /**
     * {@inheritDoc}
     */
    @Override
    public void setLocationUpdates(boolean enable, Message response) {
        RILRequest rr = RILRequest.obtain(RIL_REQUEST_SET_LOCATION_UPDATES, response);
        rr.mParcel.writeInt(1);
        rr.mParcel.writeInt(enable ? 1 : 0);

        if (RILJ_LOGD) riljLog(rr.serialString() + "> "
                + requestToString(rr.mRequest) + ": " + enable);

        send(rr);
    }

    /**
     * {@inheritDoc}
     */
    @Override
    public void getSmscAddress(Message result) {
        RILRequest rr = RILRequest.obtain(RIL_REQUEST_GET_SMSC_ADDRESS, result);

        if (RILJ_LOGD) riljLog(rr.serialString() + "> " + requestToString(rr.mRequest));

        send(rr);
    }

    /**
     * {@inheritDoc}
     */
    @Override
    public void setSmscAddress(String address, Message result) {
        RILRequest rr = RILRequest.obtain(RIL_REQUEST_SET_SMSC_ADDRESS, result);

        rr.mParcel.writeString(address);

        if (RILJ_LOGD) riljLog(rr.serialString() + "> " + requestToString(rr.mRequest)
                + " : " + address);

        send(rr);
    }

    /**
     * {@inheritDoc}
     */
    @Override
    public void reportSmsMemoryStatus(boolean available, Message result) {
        RILRequest rr = RILRequest.obtain(RIL_REQUEST_REPORT_SMS_MEMORY_STATUS, result);
        rr.mParcel.writeInt(1);
        rr.mParcel.writeInt(available ? 1 : 0);

        if (RILJ_LOGD) riljLog(rr.serialString() + "> "
                + requestToString(rr.mRequest) + ": " + available);

        send(rr);
    }

    /**
     * {@inheritDoc}
     */
    @Override
    public void reportStkServiceIsRunning(Message result) {
        RILRequest rr = RILRequest.obtain(RIL_REQUEST_REPORT_STK_SERVICE_IS_RUNNING, result);

        if (RILJ_LOGD) riljLog(rr.serialString() + "> " + requestToString(rr.mRequest));

        send(rr);
    }

    /**
     * {@inheritDoc}
     */
    @Override
    public void getGsmBroadcastConfig(Message response) {
        RILRequest rr = RILRequest.obtain(RIL_REQUEST_GSM_GET_BROADCAST_CONFIG, response);

        if (RILJ_LOGD) riljLog(rr.serialString() + "> " + requestToString(rr.mRequest));

        send(rr);
    }

    /**
     * {@inheritDoc}
     */
    @Override
    public void setGsmBroadcastConfig(SmsBroadcastConfigInfo[] config, Message response) {
        RILRequest rr = RILRequest.obtain(RIL_REQUEST_GSM_SET_BROADCAST_CONFIG, response);

        int numOfConfig = config.length;
        rr.mParcel.writeInt(numOfConfig);

        for(int i = 0; i < numOfConfig; i++) {
            rr.mParcel.writeInt(config[i].getFromServiceId());
            rr.mParcel.writeInt(config[i].getToServiceId());
            rr.mParcel.writeInt(config[i].getFromCodeScheme());
            rr.mParcel.writeInt(config[i].getToCodeScheme());
            rr.mParcel.writeInt(config[i].isSelected() ? 1 : 0);
        }

        if (RILJ_LOGD) {
            riljLog(rr.serialString() + "> " + requestToString(rr.mRequest)
                    + " with " + numOfConfig + " configs : ");
            for (int i = 0; i < numOfConfig; i++) {
                riljLog(config[i].toString());
            }
        }

        send(rr);
    }

    /**
     * {@inheritDoc}
     */
    @Override
    public void setGsmBroadcastActivation(boolean activate, Message response) {
        RILRequest rr = RILRequest.obtain(RIL_REQUEST_GSM_BROADCAST_ACTIVATION, response);

        rr.mParcel.writeInt(1);
        rr.mParcel.writeInt(activate ? 0 : 1);

        if (RILJ_LOGD) riljLog(rr.serialString() + "> " + requestToString(rr.mRequest));

        send(rr);
    }

    //***** Private Methods

    protected void sendScreenState(boolean on) {
        RILRequest rr = RILRequest.obtain(RIL_REQUEST_SCREEN_STATE, null);
        rr.mParcel.writeInt(1);
        rr.mParcel.writeInt(on ? 1 : 0);

        if (RILJ_LOGD) riljLog(rr.serialString()
                + "> " + requestToString(rr.mRequest) + ": " + on);

        send(rr);
    }

    @Override
    protected void
    onRadioAvailable() {
        // In case screen state was lost (due to process crash),
        // this ensures that the RIL knows the correct screen state.

        PowerManager pm = (PowerManager)mContext.getSystemService(Context.POWER_SERVICE);
        sendScreenState(pm.isScreenOn());
   }

    protected RadioState getRadioStateFromInt(int stateInt) {
        RadioState state;

        /* RIL_RadioState ril.h */
        switch(stateInt) {
            case 0: state = RadioState.RADIO_OFF; break;
            case 1: state = RadioState.RADIO_UNAVAILABLE; break;
            case 2:
            case 3:
            case 4:
            case 5:
            case 6:
            case 7:
            case 8:
            case 9:
            case 10:
            case 13: state = RadioState.RADIO_ON; break;

            default:
                throw new RuntimeException(
                            "Unrecognized RIL_RadioState: " + stateInt);
        }
        return state;
    }

    protected void switchToRadioState(RadioState newState) {
        setRadioState(newState);
    }

    /**
     * Holds a PARTIAL_WAKE_LOCK whenever
     * a) There is outstanding RIL request sent to RIL deamon and no replied
     * b) There is a request pending to be sent out.
     *
     * There is a WAKE_LOCK_TIMEOUT to release the lock, though it shouldn't
     * happen often.
     */

    private void
    acquireWakeLock() {
        synchronized (mWakeLock) {
            mWakeLock.acquire();
            mRequestMessagesPending++;

            mSender.removeMessages(EVENT_WAKE_LOCK_TIMEOUT);
            Message msg = mSender.obtainMessage(EVENT_WAKE_LOCK_TIMEOUT);
            mSender.sendMessageDelayed(msg, mWakeLockTimeout);
        }
    }

    private void
    releaseWakeLockIfDone() {
        synchronized (mWakeLock) {
            if (mWakeLock.isHeld() &&
                (mRequestMessagesPending == 0) &&
                (mRequestMessagesWaiting == 0)) {
                mSender.removeMessages(EVENT_WAKE_LOCK_TIMEOUT);
                mWakeLock.release();
            }
        }
    }

    protected void
    send(RILRequest rr) {
        Message msg;

        if (mSocket == null) {
            rr.onError(RADIO_NOT_AVAILABLE, null);
            rr.release();
            return;
        }

        msg = mSender.obtainMessage(EVENT_SEND, rr);

        acquireWakeLock();

        msg.sendToTarget();
    }

    protected void
    processResponse (Parcel p) {
        int type;

        type = p.readInt();

        if (type == RESPONSE_UNSOLICITED) {
            processUnsolicited (p);
        } else if (type == RESPONSE_SOLICITED) {
            processSolicited (p);
        }

        releaseWakeLockIfDone();
    }

    /**
     * Release each request in mRequestList then clear the list
     * @param error is the RIL_Errno sent back
     * @param loggable true means to print all requests in mRequestList
     */
<<<<<<< HEAD
    protected void clearRequestsList(int error, boolean loggable) {
=======
    private void clearRequestList(int error, boolean loggable) {
>>>>>>> 9c430a4d
        RILRequest rr;
        synchronized (mRequestList) {
            int count = mRequestList.size();
            if (RILJ_LOGD && loggable) {
                Rlog.d(RILJ_LOG_TAG, "WAKE_LOCK_TIMEOUT " +
                        " mReqPending=" + mRequestMessagesPending +
                        " mRequestList=" + count);
            }

            for (int i = 0; i < count ; i++) {
                rr = mRequestList.get(i);
                if (RILJ_LOGD && loggable) {
                    Rlog.d(RILJ_LOG_TAG, i + ": [" + rr.mSerial + "] " +
                            requestToString(rr.mRequest));
                }
                rr.onError(error, null);
                rr.release();
            }
            mRequestList.clear();
            mRequestMessagesWaiting = 0;
        }
    }

<<<<<<< HEAD
    protected RILRequest findAndRemoveRequestFromList(int serial) {
        synchronized (mRequestsList) {
            for (int i = 0, s = mRequestsList.size() ; i < s ; i++) {
                RILRequest rr = mRequestsList.get(i);
=======
    private RILRequest findAndRemoveRequestFromList(int serial) {
        synchronized (mRequestList) {
            for (int i = 0, s = mRequestList.size() ; i < s ; i++) {
                RILRequest rr = mRequestList.get(i);
>>>>>>> 9c430a4d

                if (rr.mSerial == serial) {
                    mRequestList.remove(i);
                    if (mRequestMessagesWaiting > 0)
                        mRequestMessagesWaiting--;
                    return rr;
                }
            }
        }

        return null;
    }

    protected void
    processSolicited (Parcel p) {
        int serial, error;
        boolean found = false;

        serial = p.readInt();
        error = p.readInt();

        RILRequest rr;

        rr = findAndRemoveRequestFromList(serial);

        if (rr == null) {
            Rlog.w(RILJ_LOG_TAG, "Unexpected solicited response! sn: "
                            + serial + " error: " + error);
            return;
        }

        Object ret = null;

        if (error == 0 || p.dataAvail() > 0) {
            // either command succeeds or command fails but with data payload
            try {switch (rr.mRequest) {
            /*
 cat libs/telephony/ril_commands.h \
 | egrep "^ *{RIL_" \
 | sed -re 's/\{([^,]+),[^,]+,([^}]+).+/case \1: ret = \2(p); break;/'
             */
            case RIL_REQUEST_GET_SIM_STATUS: ret =  responseIccCardStatus(p); break;
            case RIL_REQUEST_ENTER_SIM_PIN: ret =  responseInts(p); break;
            case RIL_REQUEST_ENTER_SIM_PUK: ret =  responseInts(p); break;
            case RIL_REQUEST_ENTER_SIM_PIN2: ret =  responseInts(p); break;
            case RIL_REQUEST_ENTER_SIM_PUK2: ret =  responseInts(p); break;
            case RIL_REQUEST_CHANGE_SIM_PIN: ret =  responseInts(p); break;
            case RIL_REQUEST_CHANGE_SIM_PIN2: ret =  responseInts(p); break;
            case RIL_REQUEST_ENTER_NETWORK_DEPERSONALIZATION: ret =  responseInts(p); break;
            case RIL_REQUEST_GET_CURRENT_CALLS: ret =  responseCallList(p); break;
            case RIL_REQUEST_DIAL: ret =  responseVoid(p); break;
            case RIL_REQUEST_GET_IMSI: ret =  responseString(p); break;
            case RIL_REQUEST_HANGUP: ret =  responseVoid(p); break;
            case RIL_REQUEST_HANGUP_WAITING_OR_BACKGROUND: ret =  responseVoid(p); break;
            case RIL_REQUEST_HANGUP_FOREGROUND_RESUME_BACKGROUND: {
                if (mTestingEmergencyCall.getAndSet(false)) {
                    if (mEmergencyCallbackModeRegistrant != null) {
                        riljLog("testing emergency call, notify ECM Registrants");
                        mEmergencyCallbackModeRegistrant.notifyRegistrant();
                    }
                }
                ret =  responseVoid(p);
                break;
            }
            case RIL_REQUEST_SWITCH_WAITING_OR_HOLDING_AND_ACTIVE: ret =  responseVoid(p); break;
            case RIL_REQUEST_CONFERENCE: ret =  responseVoid(p); break;
            case RIL_REQUEST_UDUB: ret =  responseVoid(p); break;
            case RIL_REQUEST_LAST_CALL_FAIL_CAUSE: ret =  responseInts(p); break;
            case RIL_REQUEST_SIGNAL_STRENGTH: ret =  responseSignalStrength(p); break;
            case RIL_REQUEST_VOICE_REGISTRATION_STATE: ret =  responseStrings(p); break;
            case RIL_REQUEST_DATA_REGISTRATION_STATE: ret =  responseStrings(p); break;
            case RIL_REQUEST_OPERATOR: ret =  responseStrings(p); break;
            case RIL_REQUEST_RADIO_POWER: ret =  responseVoid(p); break;
            case RIL_REQUEST_DTMF: ret =  responseVoid(p); break;
            case RIL_REQUEST_SEND_SMS: ret =  responseSMS(p); break;
            case RIL_REQUEST_SEND_SMS_EXPECT_MORE: ret =  responseSMS(p); break;
            case RIL_REQUEST_SETUP_DATA_CALL: ret =  responseSetupDataCall(p); break;
            case RIL_REQUEST_SIM_IO: ret =  responseICC_IO(p); break;
            case RIL_REQUEST_SEND_USSD: ret =  responseVoid(p); break;
            case RIL_REQUEST_CANCEL_USSD: ret =  responseVoid(p); break;
            case RIL_REQUEST_GET_CLIR: ret =  responseInts(p); break;
            case RIL_REQUEST_SET_CLIR: ret =  responseVoid(p); break;
            case RIL_REQUEST_QUERY_CALL_FORWARD_STATUS: ret =  responseCallForward(p); break;
            case RIL_REQUEST_SET_CALL_FORWARD: ret =  responseVoid(p); break;
            case RIL_REQUEST_QUERY_CALL_WAITING: ret =  responseInts(p); break;
            case RIL_REQUEST_SET_CALL_WAITING: ret =  responseVoid(p); break;
            case RIL_REQUEST_SMS_ACKNOWLEDGE: ret =  responseVoid(p); break;
            case RIL_REQUEST_GET_IMEI: ret =  responseString(p); break;
            case RIL_REQUEST_GET_IMEISV: ret =  responseString(p); break;
            case RIL_REQUEST_ANSWER: ret =  responseVoid(p); break;
            case RIL_REQUEST_DEACTIVATE_DATA_CALL: ret =  responseVoid(p); break;
            case RIL_REQUEST_QUERY_FACILITY_LOCK: ret =  responseInts(p); break;
            case RIL_REQUEST_SET_FACILITY_LOCK: ret =  responseInts(p); break;
            case RIL_REQUEST_CHANGE_BARRING_PASSWORD: ret =  responseVoid(p); break;
            case RIL_REQUEST_QUERY_NETWORK_SELECTION_MODE: ret =  responseInts(p); break;
            case RIL_REQUEST_SET_NETWORK_SELECTION_AUTOMATIC: ret =  responseVoid(p); break;
            case RIL_REQUEST_SET_NETWORK_SELECTION_MANUAL: ret =  responseVoid(p); break;
            case RIL_REQUEST_QUERY_AVAILABLE_NETWORKS : ret =  responseOperatorInfos(p); break;
            case RIL_REQUEST_DTMF_START: ret =  responseVoid(p); break;
            case RIL_REQUEST_DTMF_STOP: ret =  responseVoid(p); break;
            case RIL_REQUEST_BASEBAND_VERSION: ret =  responseString(p); break;
            case RIL_REQUEST_SEPARATE_CONNECTION: ret =  responseVoid(p); break;
            case RIL_REQUEST_SET_MUTE: ret =  responseVoid(p); break;
            case RIL_REQUEST_GET_MUTE: ret =  responseInts(p); break;
            case RIL_REQUEST_QUERY_CLIP: ret =  responseInts(p); break;
            case RIL_REQUEST_LAST_DATA_CALL_FAIL_CAUSE: ret =  responseInts(p); break;
            case RIL_REQUEST_DATA_CALL_LIST: ret =  responseDataCallList(p); break;
            case RIL_REQUEST_RESET_RADIO: ret =  responseVoid(p); break;
            case RIL_REQUEST_OEM_HOOK_RAW: ret =  responseRaw(p); break;
            case RIL_REQUEST_OEM_HOOK_STRINGS: ret =  responseStrings(p); break;
            case RIL_REQUEST_SCREEN_STATE: ret =  responseVoid(p); break;
            case RIL_REQUEST_SET_SUPP_SVC_NOTIFICATION: ret =  responseVoid(p); break;
            case RIL_REQUEST_WRITE_SMS_TO_SIM: ret =  responseInts(p); break;
            case RIL_REQUEST_DELETE_SMS_ON_SIM: ret =  responseVoid(p); break;
            case RIL_REQUEST_SET_BAND_MODE: ret =  responseVoid(p); break;
            case RIL_REQUEST_QUERY_AVAILABLE_BAND_MODE: ret =  responseInts(p); break;
            case RIL_REQUEST_STK_GET_PROFILE: ret =  responseString(p); break;
            case RIL_REQUEST_STK_SET_PROFILE: ret =  responseVoid(p); break;
            case RIL_REQUEST_STK_SEND_ENVELOPE_COMMAND: ret =  responseString(p); break;
            case RIL_REQUEST_STK_SEND_TERMINAL_RESPONSE: ret =  responseVoid(p); break;
            case RIL_REQUEST_STK_HANDLE_CALL_SETUP_REQUESTED_FROM_SIM: ret =  responseInts(p); break;
            case RIL_REQUEST_EXPLICIT_CALL_TRANSFER: ret =  responseVoid(p); break;
            case RIL_REQUEST_SET_PREFERRED_NETWORK_TYPE: ret =  responseVoid(p); break;
            case RIL_REQUEST_GET_PREFERRED_NETWORK_TYPE: ret =  responseGetPreferredNetworkType(p); break;
            case RIL_REQUEST_GET_NEIGHBORING_CELL_IDS: ret = responseCellList(p); break;
            case RIL_REQUEST_SET_LOCATION_UPDATES: ret =  responseVoid(p); break;
            case RIL_REQUEST_CDMA_SET_SUBSCRIPTION_SOURCE: ret =  responseVoid(p); break;
            case RIL_REQUEST_CDMA_SET_ROAMING_PREFERENCE: ret =  responseVoid(p); break;
            case RIL_REQUEST_CDMA_QUERY_ROAMING_PREFERENCE: ret =  responseInts(p); break;
            case RIL_REQUEST_SET_TTY_MODE: ret =  responseVoid(p); break;
            case RIL_REQUEST_QUERY_TTY_MODE: ret =  responseInts(p); break;
            case RIL_REQUEST_CDMA_SET_PREFERRED_VOICE_PRIVACY_MODE: ret =  responseVoid(p); break;
            case RIL_REQUEST_CDMA_QUERY_PREFERRED_VOICE_PRIVACY_MODE: ret =  responseInts(p); break;
            case RIL_REQUEST_CDMA_FLASH: ret =  responseVoid(p); break;
            case RIL_REQUEST_CDMA_BURST_DTMF: ret =  responseVoid(p); break;
            case RIL_REQUEST_CDMA_SEND_SMS: ret =  responseSMS(p); break;
            case RIL_REQUEST_CDMA_SMS_ACKNOWLEDGE: ret =  responseVoid(p); break;
            case RIL_REQUEST_GSM_GET_BROADCAST_CONFIG: ret =  responseGmsBroadcastConfig(p); break;
            case RIL_REQUEST_GSM_SET_BROADCAST_CONFIG: ret =  responseVoid(p); break;
            case RIL_REQUEST_GSM_BROADCAST_ACTIVATION: ret =  responseVoid(p); break;
            case RIL_REQUEST_CDMA_GET_BROADCAST_CONFIG: ret =  responseCdmaBroadcastConfig(p); break;
            case RIL_REQUEST_CDMA_SET_BROADCAST_CONFIG: ret =  responseVoid(p); break;
            case RIL_REQUEST_CDMA_BROADCAST_ACTIVATION: ret =  responseVoid(p); break;
            case RIL_REQUEST_CDMA_VALIDATE_AND_WRITE_AKEY: ret =  responseVoid(p); break;
            case RIL_REQUEST_CDMA_SUBSCRIPTION: ret =  responseStrings(p); break;
            case RIL_REQUEST_CDMA_WRITE_SMS_TO_RUIM: ret =  responseInts(p); break;
            case RIL_REQUEST_CDMA_DELETE_SMS_ON_RUIM: ret =  responseVoid(p); break;
            case RIL_REQUEST_DEVICE_IDENTITY: ret =  responseStrings(p); break;
            case RIL_REQUEST_GET_SMSC_ADDRESS: ret = responseString(p); break;
            case RIL_REQUEST_SET_SMSC_ADDRESS: ret = responseVoid(p); break;
            case RIL_REQUEST_EXIT_EMERGENCY_CALLBACK_MODE: ret = responseVoid(p); break;
            case RIL_REQUEST_REPORT_SMS_MEMORY_STATUS: ret = responseVoid(p); break;
            case RIL_REQUEST_REPORT_STK_SERVICE_IS_RUNNING: ret = responseVoid(p); break;
            case RIL_REQUEST_CDMA_GET_SUBSCRIPTION_SOURCE: ret =  responseInts(p); break;
            case RIL_REQUEST_ISIM_AUTHENTICATION: ret =  responseString(p); break;
            case RIL_REQUEST_ACKNOWLEDGE_INCOMING_GSM_SMS_WITH_PDU: ret = responseVoid(p); break;
            case RIL_REQUEST_STK_SEND_ENVELOPE_WITH_STATUS: ret = responseICC_IO(p); break;
            case RIL_REQUEST_VOICE_RADIO_TECH: ret = responseInts(p); break;
            case RIL_REQUEST_GET_CELL_INFO_LIST: ret = responseCellInfoList(p); break;
            case RIL_REQUEST_SET_UNSOL_CELL_INFO_LIST_RATE: ret = responseVoid(p); break;
            default:
                throw new RuntimeException("Unrecognized solicited response: " + rr.mRequest);
            //break;
            }} catch (Throwable tr) {
                // Exceptions here usually mean invalid RIL responses

                Rlog.w(RILJ_LOG_TAG, rr.serialString() + "< "
                        + requestToString(rr.mRequest)
                        + " exception, possible invalid RIL response", tr);

                if (rr.mResult != null) {
                    AsyncResult.forMessage(rr.mResult, null, tr);
                    rr.mResult.sendToTarget();
                }
                rr.release();
                return;
            }
        }

        // Here and below fake RIL_UNSOL_RESPONSE_SIM_STATUS_CHANGED, see b/7255789.
        // This is needed otherwise we don't automatically transition to the main lock
        // screen when the pin or puk is entered incorrectly.
        switch (rr.mRequest) {
            case RIL_REQUEST_ENTER_SIM_PUK:
            case RIL_REQUEST_ENTER_SIM_PUK2:
                if (mIccStatusChangedRegistrants != null) {
                    if (RILJ_LOGD) {
                        riljLog("ON enter sim puk fakeSimStatusChanged: reg count="
                                + mIccStatusChangedRegistrants.size());
                    }
                    mIccStatusChangedRegistrants.notifyRegistrants();
                }
                break;
        }

        if (error != 0) {
            switch (rr.mRequest) {
                case RIL_REQUEST_ENTER_SIM_PIN:
                case RIL_REQUEST_ENTER_SIM_PIN2:
                case RIL_REQUEST_CHANGE_SIM_PIN:
                case RIL_REQUEST_CHANGE_SIM_PIN2:
                case RIL_REQUEST_SET_FACILITY_LOCK:
                    if (mIccStatusChangedRegistrants != null) {
                        if (RILJ_LOGD) {
                            riljLog("ON some errors fakeSimStatusChanged: reg count="
                                    + mIccStatusChangedRegistrants.size());
                        }
                        mIccStatusChangedRegistrants.notifyRegistrants();
                    }
                    break;
            }

            rr.onError(error, ret);
            rr.release();
            return;
        }

        if (RILJ_LOGD) riljLog(rr.serialString() + "< " + requestToString(rr.mRequest)
            + " " + retToString(rr.mRequest, ret));

        if (rr.mResult != null) {
            AsyncResult.forMessage(rr.mResult, ret, null);
            rr.mResult.sendToTarget();
        }

        rr.release();
    }

    protected String
    retToString(int req, Object ret) {
        if (ret == null) return "";
        switch (req) {
            // Don't log these return values, for privacy's sake.
            case RIL_REQUEST_GET_IMSI:
            case RIL_REQUEST_GET_IMEI:
            case RIL_REQUEST_GET_IMEISV:
                if (!RILJ_LOGV) {
                    // If not versbose logging just return and don't display IMSI and IMEI, IMEISV
                    return "";
                }
        }

        StringBuilder sb;
        String s;
        int length;
        if (ret instanceof int[]){
            int[] intArray = (int[]) ret;
            length = intArray.length;
            sb = new StringBuilder("{");
            if (length > 0) {
                int i = 0;
                sb.append(intArray[i++]);
                while ( i < length) {
                    sb.append(", ").append(intArray[i++]);
                }
            }
            sb.append("}");
            s = sb.toString();
        } else if (ret instanceof String[]) {
            String[] strings = (String[]) ret;
            length = strings.length;
            sb = new StringBuilder("{");
            if (length > 0) {
                int i = 0;
                sb.append(strings[i++]);
                while ( i < length) {
                    sb.append(", ").append(strings[i++]);
                }
            }
            sb.append("}");
            s = sb.toString();
        }else if (req == RIL_REQUEST_GET_CURRENT_CALLS) {
            ArrayList<DriverCall> calls = (ArrayList<DriverCall>) ret;
            sb = new StringBuilder(" ");
            for (DriverCall dc : calls) {
                sb.append("[").append(dc).append("] ");
            }
            s = sb.toString();
        } else if (req == RIL_REQUEST_GET_NEIGHBORING_CELL_IDS) {
            ArrayList<NeighboringCellInfo> cells;
            cells = (ArrayList<NeighboringCellInfo>) ret;
            sb = new StringBuilder(" ");
            for (NeighboringCellInfo cell : cells) {
                sb.append(cell).append(" ");
            }
            s = sb.toString();
        } else {
            s = ret.toString();
        }
        return s;
    }

    protected void
    processUnsolicited (Parcel p) {
        int response;
        Object ret;

        response = p.readInt();

        try {switch(response) {
/*
 cat libs/telephony/ril_unsol_commands.h \
 | egrep "^ *{RIL_" \
 | sed -re 's/\{([^,]+),[^,]+,([^}]+).+/case \1: \2(rr, p); break;/'
*/

            case RIL_UNSOL_RESPONSE_RADIO_STATE_CHANGED: ret =  responseVoid(p); break;
            case RIL_UNSOL_RESPONSE_CALL_STATE_CHANGED: ret =  responseVoid(p); break;
            case RIL_UNSOL_RESPONSE_VOICE_NETWORK_STATE_CHANGED: ret =  responseVoid(p); break;
            case RIL_UNSOL_RESPONSE_NEW_SMS: ret =  responseString(p); break;
            case RIL_UNSOL_RESPONSE_NEW_SMS_STATUS_REPORT: ret =  responseString(p); break;
            case RIL_UNSOL_RESPONSE_NEW_SMS_ON_SIM: ret =  responseInts(p); break;
            case RIL_UNSOL_ON_USSD: ret =  responseStrings(p); break;
            case RIL_UNSOL_NITZ_TIME_RECEIVED: ret =  responseString(p); break;
            case RIL_UNSOL_SIGNAL_STRENGTH: ret = responseSignalStrength(p); break;
            case RIL_UNSOL_DATA_CALL_LIST_CHANGED: ret = responseDataCallList(p);break;
            case RIL_UNSOL_SUPP_SVC_NOTIFICATION: ret = responseSuppServiceNotification(p); break;
            case RIL_UNSOL_STK_SESSION_END: ret = responseVoid(p); break;
            case RIL_UNSOL_STK_PROACTIVE_COMMAND: ret = responseString(p); break;
            case RIL_UNSOL_STK_EVENT_NOTIFY: ret = responseString(p); break;
            case RIL_UNSOL_STK_CALL_SETUP: ret = responseInts(p); break;
            case RIL_UNSOL_SIM_SMS_STORAGE_FULL: ret =  responseVoid(p); break;
            case RIL_UNSOL_SIM_REFRESH: ret =  responseSimRefresh(p); break;
            case RIL_UNSOL_CALL_RING: ret =  responseCallRing(p); break;
            case RIL_UNSOL_RESTRICTED_STATE_CHANGED: ret = responseInts(p); break;
            case RIL_UNSOL_RESPONSE_SIM_STATUS_CHANGED:  ret =  responseVoid(p); break;
            case RIL_UNSOL_RESPONSE_CDMA_NEW_SMS:  ret =  responseCdmaSms(p); break;
            case RIL_UNSOL_RESPONSE_NEW_BROADCAST_SMS:  ret =  responseRaw(p); break;
            case RIL_UNSOL_CDMA_RUIM_SMS_STORAGE_FULL:  ret =  responseVoid(p); break;
            case RIL_UNSOL_ENTER_EMERGENCY_CALLBACK_MODE: ret = responseVoid(p); break;
            case RIL_UNSOL_CDMA_CALL_WAITING: ret = responseCdmaCallWaiting(p); break;
            case RIL_UNSOL_CDMA_OTA_PROVISION_STATUS: ret = responseInts(p); break;
            case RIL_UNSOL_CDMA_INFO_REC: ret = responseCdmaInformationRecord(p); break;
            case RIL_UNSOL_OEM_HOOK_RAW: ret = responseRaw(p); break;
            case RIL_UNSOL_RINGBACK_TONE: ret = responseInts(p); break;
            case RIL_UNSOL_RESEND_INCALL_MUTE: ret = responseVoid(p); break;
            case RIL_UNSOL_CDMA_SUBSCRIPTION_SOURCE_CHANGED: ret = responseInts(p); break;
            case RIL_UNSOL_CDMA_PRL_CHANGED: ret = responseInts(p); break;
            case RIL_UNSOL_EXIT_EMERGENCY_CALLBACK_MODE: ret = responseVoid(p); break;
            case RIL_UNSOL_RIL_CONNECTED: ret = responseInts(p); break;
            case RIL_UNSOL_VOICE_RADIO_TECH_CHANGED: ret =  responseInts(p); break;
<<<<<<< HEAD
            case RIL_UNSOL_STK_SEND_SMS_RESULT: ret = responseInts(p); break; // Samsung STK
=======
            case RIL_UNSOL_CELL_INFO_LIST: ret = responseCellInfoList(p); break;
>>>>>>> 9c430a4d

            default:
                throw new RuntimeException("Unrecognized unsol response: " + response);
            //break; (implied)
        }} catch (Throwable tr) {
            Rlog.e(RILJ_LOG_TAG, "Exception processing unsol response: " + response +
                "Exception:" + tr.toString());
            return;
        }

        switch(response) {
            case RIL_UNSOL_RESPONSE_RADIO_STATE_CHANGED:
                /* has bonus radio state int */
                RadioState newState = getRadioStateFromInt(p.readInt());
                if (RILJ_LOGD) unsljLogMore(response, newState.toString());

                switchToRadioState(newState);
            break;
            case RIL_UNSOL_RESPONSE_CALL_STATE_CHANGED:
                if (RILJ_LOGD) unsljLog(response);

                mCallStateRegistrants
                    .notifyRegistrants(new AsyncResult(null, null, null));
            break;
            case RIL_UNSOL_RESPONSE_VOICE_NETWORK_STATE_CHANGED:
                if (RILJ_LOGD) unsljLog(response);

                mVoiceNetworkStateRegistrants
                    .notifyRegistrants(new AsyncResult(null, null, null));
            break;
            case RIL_UNSOL_RESPONSE_NEW_SMS: {
                if (RILJ_LOGD) unsljLog(response);

                // FIXME this should move up a layer
                String a[] = new String[2];

                a[1] = (String)ret;

                SmsMessage sms;

                sms = SmsMessage.newFromCMT(a);
                if (mGsmSmsRegistrant != null) {
                    mGsmSmsRegistrant
                        .notifyRegistrant(new AsyncResult(null, sms, null));
                }
            break;
            }
            case RIL_UNSOL_RESPONSE_NEW_SMS_STATUS_REPORT:
                if (RILJ_LOGD) unsljLogRet(response, ret);

                if (mSmsStatusRegistrant != null) {
                    mSmsStatusRegistrant.notifyRegistrant(
                            new AsyncResult(null, ret, null));
                }
            break;
            case RIL_UNSOL_RESPONSE_NEW_SMS_ON_SIM:
                if (RILJ_LOGD) unsljLogRet(response, ret);

                int[] smsIndex = (int[])ret;

                if(smsIndex.length == 1) {
                    if (mSmsOnSimRegistrant != null) {
                        mSmsOnSimRegistrant.
                                notifyRegistrant(new AsyncResult(null, smsIndex, null));
                    }
                } else {
                    if (RILJ_LOGD) riljLog(" NEW_SMS_ON_SIM ERROR with wrong length "
                            + smsIndex.length);
                }
            break;
            case RIL_UNSOL_ON_USSD:
                String[] resp = (String[])ret;

                if (resp.length < 2) {
                    resp = new String[2];
                    resp[0] = ((String[])ret)[0];
                    resp[1] = null;
                }
                if (RILJ_LOGD) unsljLogMore(response, resp[0]);
                if (mUSSDRegistrant != null) {
                    mUSSDRegistrant.notifyRegistrant(
                        new AsyncResult (null, resp, null));
                }
            break;
            case RIL_UNSOL_NITZ_TIME_RECEIVED:
                if (RILJ_LOGD) unsljLogRet(response, ret);

                // has bonus long containing milliseconds since boot that the NITZ
                // time was received
                long nitzReceiveTime = p.readLong();

                Object[] result = new Object[2];

                result[0] = ret;
                result[1] = Long.valueOf(nitzReceiveTime);

                boolean ignoreNitz = SystemProperties.getBoolean(
                        TelephonyProperties.PROPERTY_IGNORE_NITZ, false);

                if (ignoreNitz) {
                    if (RILJ_LOGD) riljLog("ignoring UNSOL_NITZ_TIME_RECEIVED");
                } else {
                    if (mNITZTimeRegistrant != null) {

                        mNITZTimeRegistrant
                            .notifyRegistrant(new AsyncResult (null, result, null));
                    } else {
                        // in case NITZ time registrant isnt registered yet
                        mLastNITZTimeInfo = result;
                    }
                }
            break;

            case RIL_UNSOL_SIGNAL_STRENGTH:
                // Note this is set to "verbose" because it happens
                // frequently
                if (RILJ_LOGV) unsljLogvRet(response, ret);

                if (mSignalStrengthRegistrant != null) {
                    mSignalStrengthRegistrant.notifyRegistrant(
                                        new AsyncResult (null, ret, null));
                }
            break;
            case RIL_UNSOL_DATA_CALL_LIST_CHANGED:
                if (RILJ_LOGD) unsljLogRet(response, ret);

                boolean oldRil = needsOldRilFeature("skipbrokendatacall");
                if (oldRil && "IP".equals(((ArrayList<DataCallState>)ret).get(0).type))
                    break;

                mDataNetworkStateRegistrants.notifyRegistrants(new AsyncResult(null, ret, null));
            break;

            case RIL_UNSOL_SUPP_SVC_NOTIFICATION:
                if (RILJ_LOGD) unsljLogRet(response, ret);

                if (mSsnRegistrant != null) {
                    mSsnRegistrant.notifyRegistrant(
                                        new AsyncResult (null, ret, null));
                }
                break;

            case RIL_UNSOL_STK_SESSION_END:
                if (RILJ_LOGD) unsljLog(response);

                if (mCatSessionEndRegistrant != null) {
                    mCatSessionEndRegistrant.notifyRegistrant(
                                        new AsyncResult (null, ret, null));
                }
                break;

            case RIL_UNSOL_STK_PROACTIVE_COMMAND:
                if (RILJ_LOGD) unsljLogRet(response, ret);

                if (mCatProCmdRegistrant != null) {
                    mCatProCmdRegistrant.notifyRegistrant(
                                        new AsyncResult (null, ret, null));
                }
                break;

            case RIL_UNSOL_STK_EVENT_NOTIFY:
                if (RILJ_LOGD) unsljLogRet(response, ret);

                if (mCatEventRegistrant != null) {
                    mCatEventRegistrant.notifyRegistrant(
                                        new AsyncResult (null, ret, null));
                }
                break;

            case RIL_UNSOL_STK_CALL_SETUP:
                if (RILJ_LOGD) unsljLogRet(response, ret);

                if (mCatCallSetUpRegistrant != null) {
                    mCatCallSetUpRegistrant.notifyRegistrant(
                                        new AsyncResult (null, ret, null));
                }
                break;

            case RIL_UNSOL_SIM_SMS_STORAGE_FULL:
                if (RILJ_LOGD) unsljLog(response);

                if (mIccSmsFullRegistrant != null) {
                    mIccSmsFullRegistrant.notifyRegistrant();
                }
                break;

            case RIL_UNSOL_SIM_REFRESH:
                if (RILJ_LOGD) unsljLogRet(response, ret);

                if (mIccRefreshRegistrants != null) {
                    mIccRefreshRegistrants.notifyRegistrants(
                            new AsyncResult (null, ret, null));
                }
                break;

            case RIL_UNSOL_CALL_RING:
                if (RILJ_LOGD) unsljLogRet(response, ret);

                if (mRingRegistrant != null) {
                    mRingRegistrant.notifyRegistrant(
                            new AsyncResult (null, ret, null));
                }
                break;

            case RIL_UNSOL_RESTRICTED_STATE_CHANGED:
                if (RILJ_LOGD) unsljLogvRet(response, ret);
                if (mRestrictedStateRegistrant != null) {
                    mRestrictedStateRegistrant.notifyRegistrant(
                                        new AsyncResult (null, ret, null));
                }
                break;

            case RIL_UNSOL_RESPONSE_SIM_STATUS_CHANGED:
                if (RILJ_LOGD) unsljLog(response);

                if (mIccStatusChangedRegistrants != null) {
                    mIccStatusChangedRegistrants.notifyRegistrants();
                }
                break;

            case RIL_UNSOL_RESPONSE_CDMA_NEW_SMS:
                if (RILJ_LOGD) unsljLog(response);

                SmsMessage sms = (SmsMessage) ret;

                if (mCdmaSmsRegistrant != null) {
                    mCdmaSmsRegistrant
                        .notifyRegistrant(new AsyncResult(null, sms, null));
                }
                break;

            case RIL_UNSOL_RESPONSE_NEW_BROADCAST_SMS:
                if (RILJ_LOGD) unsljLog(response);

                if (mGsmBroadcastSmsRegistrant != null) {
                    mGsmBroadcastSmsRegistrant
                        .notifyRegistrant(new AsyncResult(null, ret, null));
                }
                break;

            case RIL_UNSOL_CDMA_RUIM_SMS_STORAGE_FULL:
                if (RILJ_LOGD) unsljLog(response);

                if (mIccSmsFullRegistrant != null) {
                    mIccSmsFullRegistrant.notifyRegistrant();
                }
                break;

            case RIL_UNSOL_ENTER_EMERGENCY_CALLBACK_MODE:
                if (RILJ_LOGD) unsljLog(response);

                if (mEmergencyCallbackModeRegistrant != null) {
                    mEmergencyCallbackModeRegistrant.notifyRegistrant();
                }
                break;

            case RIL_UNSOL_CDMA_CALL_WAITING:
                if (RILJ_LOGD) unsljLogRet(response, ret);

                if (mCallWaitingInfoRegistrants != null) {
                    mCallWaitingInfoRegistrants.notifyRegistrants(
                                        new AsyncResult (null, ret, null));
                }
                break;

            case RIL_UNSOL_CDMA_OTA_PROVISION_STATUS:
                if (RILJ_LOGD) unsljLogRet(response, ret);

                if (mOtaProvisionRegistrants != null) {
                    mOtaProvisionRegistrants.notifyRegistrants(
                                        new AsyncResult (null, ret, null));
                }
                break;

            case RIL_UNSOL_CDMA_INFO_REC:
                ArrayList<CdmaInformationRecords> listInfoRecs;

                try {
                    listInfoRecs = (ArrayList<CdmaInformationRecords>)ret;
                } catch (ClassCastException e) {
                    Rlog.e(RILJ_LOG_TAG, "Unexpected exception casting to listInfoRecs", e);
                    break;
                }

                for (CdmaInformationRecords rec : listInfoRecs) {
                    if (RILJ_LOGD) unsljLogRet(response, rec);
                    notifyRegistrantsCdmaInfoRec(rec);
                }
                break;

            case RIL_UNSOL_OEM_HOOK_RAW:
                if (RILJ_LOGD) unsljLogvRet(response, IccUtils.bytesToHexString((byte[])ret));
                if (mUnsolOemHookRawRegistrant != null) {
                    mUnsolOemHookRawRegistrant.notifyRegistrant(new AsyncResult(null, ret, null));
                }
                break;

            case RIL_UNSOL_RINGBACK_TONE:
                if (RILJ_LOGD) unsljLogvRet(response, ret);
                if (mRingbackToneRegistrants != null) {
                    boolean playtone = (((int[])ret)[0] == 1);
                    mRingbackToneRegistrants.notifyRegistrants(
                                        new AsyncResult (null, playtone, null));
                }
                break;

            case RIL_UNSOL_RESEND_INCALL_MUTE:
                if (RILJ_LOGD) unsljLogRet(response, ret);

                if (mResendIncallMuteRegistrants != null) {
                    mResendIncallMuteRegistrants.notifyRegistrants(
                                        new AsyncResult (null, ret, null));
                }
                break;

            case RIL_UNSOL_VOICE_RADIO_TECH_CHANGED:
                if (RILJ_LOGD) unsljLogRet(response, ret);

                if (mVoiceRadioTechChangedRegistrants != null) {
                    mVoiceRadioTechChangedRegistrants.notifyRegistrants(
                            new AsyncResult(null, ret, null));
                }
                break;

            case RIL_UNSOL_CDMA_SUBSCRIPTION_SOURCE_CHANGED:
                if (RILJ_LOGD) unsljLogRet(response, ret);

                if (mCdmaSubscriptionChangedRegistrants != null) {
                    mCdmaSubscriptionChangedRegistrants.notifyRegistrants(
                                        new AsyncResult (null, ret, null));
                }
                break;

            case RIL_UNSOL_CDMA_PRL_CHANGED:
                if (RILJ_LOGD) unsljLogRet(response, ret);

                if (mCdmaPrlChangedRegistrants != null) {
                    mCdmaPrlChangedRegistrants.notifyRegistrants(
                                        new AsyncResult (null, ret, null));
                }
                break;

            case RIL_UNSOL_EXIT_EMERGENCY_CALLBACK_MODE:
                if (RILJ_LOGD) unsljLogRet(response, ret);

                if (mExitEmergencyCallbackModeRegistrants != null) {
                    mExitEmergencyCallbackModeRegistrants.notifyRegistrants(
                                        new AsyncResult (null, null, null));
                }
                break;

            case RIL_UNSOL_RIL_CONNECTED: {
                if (RILJ_LOGD) unsljLogRet(response, ret);

                // Initial conditions
                setRadioPower(false, null);
                setPreferredNetworkType(mPreferredNetworkType, null);
                setCdmaSubscriptionSource(mCdmaSubscription, null);
                setCellInfoListRate(Integer.MAX_VALUE, null);
                notifyRegistrantsRilConnectionChanged(((int[])ret)[0]);
                break;
            }
<<<<<<< HEAD

            // Samsung STK
            case RIL_UNSOL_STK_SEND_SMS_RESULT:
                if (Resources.getSystem().
                        getBoolean(com.android.internal.R.bool.config_samsung_stk)) {
                    if (RILJ_LOGD) unsljLogRet(response, ret);

                    if (mCatSendSmsResultRegistrant != null) {
                        mCatSendSmsResultRegistrant.notifyRegistrant(
                                new AsyncResult (null, ret, null));
                    }
                }
                break;
=======
            case RIL_UNSOL_CELL_INFO_LIST: {
                if (RILJ_LOGD) unsljLogRet(response, ret);

                if (mRilCellInfoListRegistrants != null) {
                    mRilCellInfoListRegistrants.notifyRegistrants(
                                        new AsyncResult (null, ret, null));
                }
                break;
            }
>>>>>>> 9c430a4d
        }
    }

    /**
     * Notifiy all registrants that the ril has connected or disconnected.
     *
     * @param rilVer is the version of the ril or -1 if disconnected.
     */
    protected void notifyRegistrantsRilConnectionChanged(int rilVer) {
        mRilVersion = rilVer;
        if (mRilConnectedRegistrants != null) {
            mRilConnectedRegistrants.notifyRegistrants(
                                new AsyncResult (null, new Integer(rilVer), null));
        }
    }

    protected Object
    responseInts(Parcel p) {
        int numInts;
        int response[];

        numInts = p.readInt();

        response = new int[numInts];

        for (int i = 0 ; i < numInts ; i++) {
            response[i] = p.readInt();
        }

        return response;
    }


    protected Object
    responseVoid(Parcel p) {
        return null;
    }

    protected Object
    responseCallForward(Parcel p) {
        int numInfos;
        CallForwardInfo infos[];

        numInfos = p.readInt();

        infos = new CallForwardInfo[numInfos];

        for (int i = 0 ; i < numInfos ; i++) {
            infos[i] = new CallForwardInfo();

            infos[i].status = p.readInt();
            infos[i].reason = p.readInt();
            infos[i].serviceClass = p.readInt();
            infos[i].toa = p.readInt();
            infos[i].number = p.readString();
            infos[i].timeSeconds = p.readInt();
        }

        return infos;
    }

    protected Object
    responseSuppServiceNotification(Parcel p) {
        SuppServiceNotification notification = new SuppServiceNotification();

        notification.notificationType = p.readInt();
        notification.code = p.readInt();
        notification.index = p.readInt();
        notification.type = p.readInt();
        notification.number = p.readString();

        return notification;
    }

    protected Object
    responseCdmaSms(Parcel p) {
        SmsMessage sms;
        sms = SmsMessage.newFromParcel(p);

        return sms;
    }

    protected Object
    responseString(Parcel p) {
        String response;

        response = p.readString();

        return response;
    }

    protected Object
    responseStrings(Parcel p) {
        int num;
        String response[];

        response = p.readStringArray();

        return response;
    }

    protected Object
    responseRaw(Parcel p) {
        int num;
        byte response[];

        response = p.createByteArray();

        return response;
    }

    protected Object
    responseSMS(Parcel p) {
        int messageRef, errorCode;
        String ackPDU;

        messageRef = p.readInt();
        ackPDU = p.readString();
        errorCode = p.readInt();

        SmsResponse response = new SmsResponse(messageRef, ackPDU, errorCode);

        return response;
    }


    protected Object
    responseICC_IO(Parcel p) {
        int sw1, sw2;
        byte data[] = null;
        Message ret;

        sw1 = p.readInt();
        sw2 = p.readInt();

        String s = p.readString();

        if (RILJ_LOGV) riljLog("< iccIO: "
                + " 0x" + Integer.toHexString(sw1)
                + " 0x" + Integer.toHexString(sw2) + " "
                + s);

        return new IccIoResult(sw1, sw2, s);
    }

    @Override
    public boolean needsOldRilFeature(String feature) {
        String[] features = SystemProperties.get("ro.telephony.ril.v3", "").split(",");
        for (String found: features) {
            if (found.equals(feature))
                return true;
        }
        return false;
    }

    protected Object
    responseIccCardStatus(Parcel p) {
        IccCardApplicationStatus appStatus;

        boolean oldRil = needsOldRilFeature("icccardstatus");

        IccCardStatus cardStatus = new IccCardStatus();
        cardStatus.setCardState(p.readInt());
        cardStatus.setUniversalPinState(p.readInt());
        cardStatus.mGsmUmtsSubscriptionAppIndex = p.readInt();
        cardStatus.mCdmaSubscriptionAppIndex = p.readInt();

        if (!oldRil)
            cardStatus.mImsSubscriptionAppIndex = p.readInt();

        int numApplications = p.readInt();

        // limit to maximum allowed applications
        if (numApplications > IccCardStatus.CARD_MAX_APPS) {
            numApplications = IccCardStatus.CARD_MAX_APPS;
        }
        cardStatus.mApplications = new IccCardApplicationStatus[numApplications];

        for (int i = 0 ; i < numApplications ; i++) {
            appStatus = new IccCardApplicationStatus();
            appStatus.app_type       = appStatus.AppTypeFromRILInt(p.readInt());
            appStatus.app_state      = appStatus.AppStateFromRILInt(p.readInt());
            appStatus.perso_substate = appStatus.PersoSubstateFromRILInt(p.readInt());
            appStatus.aid            = p.readString();
            appStatus.app_label      = p.readString();
            appStatus.pin1_replaced  = p.readInt();
            appStatus.pin1           = appStatus.PinStateFromRILInt(p.readInt());
            appStatus.pin2           = appStatus.PinStateFromRILInt(p.readInt());
            cardStatus.mApplications[i] = appStatus;
        }
        return cardStatus;
    }

    protected Object
    responseSimRefresh(Parcel p) {
        IccRefreshResponse response = new IccRefreshResponse();

        response.refreshResult = p.readInt();
        response.efId   = p.readInt();
        response.aid = p.readString();
        return response;
    }

    protected Object
    responseCallList(Parcel p) {
        int num;
        int voiceSettings;
        ArrayList<DriverCall> response;
        DriverCall dc;

        num = p.readInt();
        response = new ArrayList<DriverCall>(num);

        if (RILJ_LOGV) {
            riljLog("responseCallList: num=" + num +
                    " mEmergencyCallbackModeRegistrant=" + mEmergencyCallbackModeRegistrant +
                    " mTestingEmergencyCall=" + mTestingEmergencyCall.get());
        }
        for (int i = 0 ; i < num ; i++) {
            dc = new DriverCall();

            dc.state = DriverCall.stateFromCLCC(p.readInt());
            dc.index = p.readInt();
            dc.TOA = p.readInt();
            dc.isMpty = (0 != p.readInt());
            dc.isMT = (0 != p.readInt());
            dc.als = p.readInt();
            voiceSettings = p.readInt();
            dc.isVoice = (0 == voiceSettings) ? false : true;
            if(samsungDriverCall)
                 p.readInt();
            dc.isVoicePrivacy = (0 != p.readInt());
            dc.number = p.readString();
            int np = p.readInt();
            dc.numberPresentation = DriverCall.presentationFromCLIP(np);
            dc.name = p.readString();
            dc.namePresentation = p.readInt();
            int uusInfoPresent = p.readInt();
            if (uusInfoPresent == 1) {
                dc.uusInfo = new UUSInfo();
                dc.uusInfo.setType(p.readInt());
                dc.uusInfo.setDcs(p.readInt());
                byte[] userData = p.createByteArray();
                dc.uusInfo.setUserData(userData);
                riljLogv(String.format("Incoming UUS : type=%d, dcs=%d, length=%d",
                                dc.uusInfo.getType(), dc.uusInfo.getDcs(),
                                dc.uusInfo.getUserData().length));
                riljLogv("Incoming UUS : data (string)="
                        + new String(dc.uusInfo.getUserData()));
                riljLogv("Incoming UUS : data (hex): "
                        + IccUtils.bytesToHexString(dc.uusInfo.getUserData()));
            } else {
                riljLogv("Incoming UUS : NOT present!");
            }

            // Make sure there's a leading + on addresses with a TOA of 145
            dc.number = PhoneNumberUtils.stringFromStringAndTOA(dc.number, dc.TOA);

            response.add(dc);

            if (dc.isVoicePrivacy) {
                mVoicePrivacyOnRegistrants.notifyRegistrants();
                riljLog("InCall VoicePrivacy is enabled");
            } else {
                mVoicePrivacyOffRegistrants.notifyRegistrants();
                riljLog("InCall VoicePrivacy is disabled");
            }
        }

        Collections.sort(response);

        if ((num == 0) && mTestingEmergencyCall.getAndSet(false)) {
            if (mEmergencyCallbackModeRegistrant != null) {
                riljLog("responseCallList: call ended, testing emergency call," +
                            " notify ECM Registrants");
                mEmergencyCallbackModeRegistrant.notifyRegistrant();
            }
        }

        return response;
    }

<<<<<<< HEAD
    protected DataCallState getDataCallState(Parcel p, int version) {
        DataCallState dataCall = new DataCallState();
=======
    private DataCallResponse getDataCallResponse(Parcel p, int version) {
        DataCallResponse dataCall = new DataCallResponse();
>>>>>>> 9c430a4d

        dataCall.version = version;
        if (version < 5) {
            dataCall.cid = p.readInt();
            dataCall.active = p.readInt();
            dataCall.type = p.readString();
            if (version < 4 || needsOldRilFeature("datacallapn")) {
                p.readString(); // APN - not used
            }
            String addresses = p.readString();
            if (!TextUtils.isEmpty(addresses)) {
                dataCall.addresses = addresses.split(" ");
            }
            // DataCallState needs an ifname. Since we don't have one use the name from the ThrottleService resource (default=rmnet0).
            dataCall.ifname = Resources.getSystem().getString(com.android.internal.R.string.config_datause_iface);
        } else {
            dataCall.status = p.readInt();
            if (needsOldRilFeature("usehcradio"))
                dataCall.suggestedRetryTime = -1;
            else
	      dataCall.suggestedRetryTime = p.readInt();
            dataCall.cid = p.readInt();
            dataCall.active = p.readInt();
            dataCall.type = p.readString();
            dataCall.ifname = p.readString();
            if ((dataCall.status == DcFailCause.NONE.getErrorCode()) &&
                    TextUtils.isEmpty(dataCall.ifname)) {
              throw new RuntimeException("getDataCallResponse, no ifname");
            }
            String addresses = p.readString();
            if (!TextUtils.isEmpty(addresses)) {
                dataCall.addresses = addresses.split(" ");
            }
            String dnses = p.readString();
            if (!TextUtils.isEmpty(dnses)) {
                dataCall.dnses = dnses.split(" ");
            }
            String gateways = p.readString();
            if (!TextUtils.isEmpty(gateways)) {
                dataCall.gateways = gateways.split(" ");
            }
        }
        return dataCall;
    }

    protected Object
    responseDataCallList(Parcel p) {
<<<<<<< HEAD
        ArrayList<DataCallState> response;
        boolean oldRil = needsOldRilFeature("datacall");
        int ver = (oldRil ? 3 : p.readInt());
=======
        ArrayList<DataCallResponse> response;

        int ver = p.readInt();
>>>>>>> 9c430a4d
        int num = p.readInt();
        riljLog("responseDataCallList ver=" + ver + " num=" + num);

        response = new ArrayList<DataCallResponse>(num);
        for (int i = 0; i < num; i++) {
            response.add(getDataCallResponse(p, ver));
        }

        return response;
    }

    protected Object
    responseSetupDataCall(Parcel p) {
        boolean oldRil = needsOldRilFeature("datacall");
        int ver = (oldRil ? 3 : p.readInt());
        int num = p.readInt();
        if (RILJ_LOGV) riljLog("responseSetupDataCall ver=" + ver + " num=" + num);

        DataCallResponse dataCall;

        if (ver < 5) {
            dataCall = new DataCallResponse();
            dataCall.version = ver;
            dataCall.cid = Integer.parseInt(p.readString());
            dataCall.ifname = p.readString();
            if (TextUtils.isEmpty(dataCall.ifname)) {
                throw new RuntimeException(
                        "RIL_REQUEST_SETUP_DATA_CALL response, no ifname");
            }
            String addresses = p.readString();
            if (!TextUtils.isEmpty(addresses)) {
              dataCall.addresses = addresses.split(" ");
            }
            if (num >= 4) {
                String dnses = p.readString();
                if (RILJ_LOGD) riljLog("responseSetupDataCall got dnses=" + dnses);
                if (!TextUtils.isEmpty(dnses)) {
                    dataCall.dnses = dnses.split(" ");
                }
            }
            if (num >= 5) {
                String gateways = p.readString();
                if (RILJ_LOGD) riljLog("responseSetupDataCall got gateways=" + gateways);
                if (!TextUtils.isEmpty(gateways)) {
                    dataCall.gateways = gateways.split(" ");
                }
            }
        } else {
            if (num != 1) {
                throw new RuntimeException(
                        "RIL_REQUEST_SETUP_DATA_CALL response expecting 1 RIL_Data_Call_response_v5"
                        + " got " + num);
            }
            dataCall = getDataCallResponse(p, ver);
        }

        return dataCall;
    }

    protected Object
    responseOperatorInfos(Parcel p) {
        String strings[] = (String [])responseStrings(p);
        ArrayList<OperatorInfo> ret;

        if (strings.length % mQANElements != 0) {
            throw new RuntimeException(
                "RIL_REQUEST_QUERY_AVAILABLE_NETWORKS: invalid response. Got "
                + strings.length + " strings, expected multiple of " + mQANElements);
        }

        ret = new ArrayList<OperatorInfo>(strings.length / mQANElements);

        for (int i = 0 ; i < strings.length ; i += mQANElements) {
            ret.add (
                new OperatorInfo(
                    strings[i+0],
                    strings[i+1],
                    strings[i+2],
                    strings[i+3]));
        }

        return ret;
    }

    protected Object
    responseCellList(Parcel p) {
       int num, rssi;
       String location;
       ArrayList<NeighboringCellInfo> response;
       NeighboringCellInfo cell;

       num = p.readInt();
       response = new ArrayList<NeighboringCellInfo>();

       // Determine the radio access type
       String radioString = SystemProperties.get(
               TelephonyProperties.PROPERTY_DATA_NETWORK_TYPE, "unknown");
       int radioType;
       if (radioString.equals("GPRS")) {
           radioType = NETWORK_TYPE_GPRS;
       } else if (radioString.equals("EDGE")) {
           radioType = NETWORK_TYPE_EDGE;
       } else if (radioString.equals("UMTS")) {
           radioType = NETWORK_TYPE_UMTS;
       } else if (radioString.equals("HSDPA")) {
           radioType = NETWORK_TYPE_HSDPA;
       } else if (radioString.equals("HSUPA")) {
           radioType = NETWORK_TYPE_HSUPA;
       } else if (radioString.equals("HSPA")) {
           radioType = NETWORK_TYPE_HSPA;
       } else if (radioString.equals("HSPAP")) {
           radioType = NETWORK_TYPE_HSPAP;
       } else if (radioString.equals("DCHSPAP")) {
           radioType = NETWORK_TYPE_DCHSPAP;
       } else {
           radioType = NETWORK_TYPE_UNKNOWN;
       }

       // Interpret the location based on radio access type
       if (radioType != NETWORK_TYPE_UNKNOWN) {
           for (int i = 0 ; i < num ; i++) {
               rssi = p.readInt();
               location = p.readString();
               cell = new NeighboringCellInfo(rssi, location, radioType);
               response.add(cell);
           }
       }
       return response;
    }

    protected Object responseGetPreferredNetworkType(Parcel p) {
       int [] response = (int[]) responseInts(p);

       if (response.length >= 1) {
           // Since this is the response for getPreferredNetworkType
           // we'll assume that it should be the value we want the
           // vendor ril to take if we reestablish a connection to it.
           mPreferredNetworkType = response[0];
       }
       return response;
    }

    protected Object responseGmsBroadcastConfig(Parcel p) {
        int num;
        ArrayList<SmsBroadcastConfigInfo> response;
        SmsBroadcastConfigInfo info;

        num = p.readInt();
        response = new ArrayList<SmsBroadcastConfigInfo>(num);

        for (int i = 0; i < num; i++) {
            int fromId = p.readInt();
            int toId = p.readInt();
            int fromScheme = p.readInt();
            int toScheme = p.readInt();
            boolean selected = (p.readInt() == 1);

            info = new SmsBroadcastConfigInfo(fromId, toId, fromScheme,
                    toScheme, selected);
            response.add(info);
        }
        return response;
    }

    protected Object
    responseCdmaBroadcastConfig(Parcel p) {
        int numServiceCategories;
        int response[];

        numServiceCategories = p.readInt();

        if (numServiceCategories == 0) {
            // TODO: The logic of providing default values should
            // not be done by this transport layer. And needs to
            // be done by the vendor ril or application logic.
            int numInts;
            numInts = CDMA_BROADCAST_SMS_NO_OF_SERVICE_CATEGORIES * CDMA_BSI_NO_OF_INTS_STRUCT + 1;
            response = new int[numInts];

            // Faking a default record for all possible records.
            response[0] = CDMA_BROADCAST_SMS_NO_OF_SERVICE_CATEGORIES;

            // Loop over CDMA_BROADCAST_SMS_NO_OF_SERVICE_CATEGORIES set 'english' as
            // default language and selection status to false for all.
            for (int i = 1; i < numInts; i += CDMA_BSI_NO_OF_INTS_STRUCT ) {
                response[i + 0] = i / CDMA_BSI_NO_OF_INTS_STRUCT;
                response[i + 1] = 1;
                response[i + 2] = 0;
            }
        } else {
            int numInts;
            numInts = (numServiceCategories * CDMA_BSI_NO_OF_INTS_STRUCT) + 1;
            response = new int[numInts];

            response[0] = numServiceCategories;
            for (int i = 1 ; i < numInts; i++) {
                 response[i] = p.readInt();
             }
        }

        return response;
    }

    protected Object
    responseSignalStrength(Parcel p) {
        // Assume this is gsm, but doesn't matter as ServiceStateTracker
        // sets the proper value.
        SignalStrength signalStrength = SignalStrength.makeSignalStrengthFromRilParcel(p);
        return signalStrength;
    }

    protected ArrayList<CdmaInformationRecords>
    responseCdmaInformationRecord(Parcel p) {
        int numberOfInfoRecs;
        ArrayList<CdmaInformationRecords> response;

        /**
         * Loop through all of the information records unmarshalling them
         * and converting them to Java Objects.
         */
        numberOfInfoRecs = p.readInt();
        response = new ArrayList<CdmaInformationRecords>(numberOfInfoRecs);

        for (int i = 0; i < numberOfInfoRecs; i++) {
            CdmaInformationRecords InfoRec = new CdmaInformationRecords(p);
            response.add(InfoRec);
        }

        return response;
    }

    protected Object
    responseCdmaCallWaiting(Parcel p) {
        CdmaCallWaitingNotification notification = new CdmaCallWaitingNotification();

        notification.number = p.readString();
        notification.numberPresentation =
                CdmaCallWaitingNotification.presentationFromCLIP(p.readInt());
        notification.name = p.readString();
        notification.namePresentation = notification.numberPresentation;
        notification.isPresent = p.readInt();
        notification.signalType = p.readInt();
        notification.alertPitch = p.readInt();
        notification.signal = p.readInt();
        notification.numberType = p.readInt();
        notification.numberPlan = p.readInt();

        return notification;
    }

    protected Object
    responseCallRing(Parcel p){
        char response[] = new char[4];

        response[0] = (char) p.readInt();    // isPresent
        response[1] = (char) p.readInt();    // signalType
        response[2] = (char) p.readInt();    // alertPitch
        response[3] = (char) p.readInt();    // signal

        return response;
    }

    protected void
    notifyRegistrantsCdmaInfoRec(CdmaInformationRecords infoRec) {
        int response = RIL_UNSOL_CDMA_INFO_REC;
        if (infoRec.record instanceof CdmaInformationRecords.CdmaDisplayInfoRec) {
            if (mDisplayInfoRegistrants != null) {
                if (RILJ_LOGD) unsljLogRet(response, infoRec.record);
                mDisplayInfoRegistrants.notifyRegistrants(
                        new AsyncResult (null, infoRec.record, null));
            }
        } else if (infoRec.record instanceof CdmaInformationRecords.CdmaSignalInfoRec) {
            if (mSignalInfoRegistrants != null) {
                if (RILJ_LOGD) unsljLogRet(response, infoRec.record);
                mSignalInfoRegistrants.notifyRegistrants(
                        new AsyncResult (null, infoRec.record, null));
            }
        } else if (infoRec.record instanceof CdmaInformationRecords.CdmaNumberInfoRec) {
            if (mNumberInfoRegistrants != null) {
                if (RILJ_LOGD) unsljLogRet(response, infoRec.record);
                mNumberInfoRegistrants.notifyRegistrants(
                        new AsyncResult (null, infoRec.record, null));
            }
        } else if (infoRec.record instanceof CdmaInformationRecords.CdmaRedirectingNumberInfoRec) {
            if (mRedirNumInfoRegistrants != null) {
                if (RILJ_LOGD) unsljLogRet(response, infoRec.record);
                mRedirNumInfoRegistrants.notifyRegistrants(
                        new AsyncResult (null, infoRec.record, null));
            }
        } else if (infoRec.record instanceof CdmaInformationRecords.CdmaLineControlInfoRec) {
            if (mLineControlInfoRegistrants != null) {
                if (RILJ_LOGD) unsljLogRet(response, infoRec.record);
                mLineControlInfoRegistrants.notifyRegistrants(
                        new AsyncResult (null, infoRec.record, null));
            }
        } else if (infoRec.record instanceof CdmaInformationRecords.CdmaT53ClirInfoRec) {
            if (mT53ClirInfoRegistrants != null) {
                if (RILJ_LOGD) unsljLogRet(response, infoRec.record);
                mT53ClirInfoRegistrants.notifyRegistrants(
                        new AsyncResult (null, infoRec.record, null));
            }
        } else if (infoRec.record instanceof CdmaInformationRecords.CdmaT53AudioControlInfoRec) {
            if (mT53AudCntrlInfoRegistrants != null) {
               if (RILJ_LOGD) unsljLogRet(response, infoRec.record);
               mT53AudCntrlInfoRegistrants.notifyRegistrants(
                       new AsyncResult (null, infoRec.record, null));
            }
        }
    }

    private ArrayList<CellInfo> responseCellInfoList(Parcel p) {
        int numberOfInfoRecs;
        ArrayList<CellInfo> response;

        /**
         * Loop through all of the information records unmarshalling them
         * and converting them to Java Objects.
         */
        numberOfInfoRecs = p.readInt();
        response = new ArrayList<CellInfo>(numberOfInfoRecs);

        for (int i = 0; i < numberOfInfoRecs; i++) {
            CellInfo InfoRec = CellInfo.CREATOR.createFromParcel(p);
            response.add(InfoRec);
        }

        return response;
    }

    static String
    requestToString(int request) {
/*
 cat libs/telephony/ril_commands.h \
 | egrep "^ *{RIL_" \
 | sed -re 's/\{RIL_([^,]+),[^,]+,([^}]+).+/case RIL_\1: return "\1";/'
*/
        switch(request) {
            case RIL_REQUEST_GET_SIM_STATUS: return "GET_SIM_STATUS";
            case RIL_REQUEST_ENTER_SIM_PIN: return "ENTER_SIM_PIN";
            case RIL_REQUEST_ENTER_SIM_PUK: return "ENTER_SIM_PUK";
            case RIL_REQUEST_ENTER_SIM_PIN2: return "ENTER_SIM_PIN2";
            case RIL_REQUEST_ENTER_SIM_PUK2: return "ENTER_SIM_PUK2";
            case RIL_REQUEST_CHANGE_SIM_PIN: return "CHANGE_SIM_PIN";
            case RIL_REQUEST_CHANGE_SIM_PIN2: return "CHANGE_SIM_PIN2";
            case RIL_REQUEST_ENTER_NETWORK_DEPERSONALIZATION: return "ENTER_NETWORK_DEPERSONALIZATION";
            case RIL_REQUEST_GET_CURRENT_CALLS: return "GET_CURRENT_CALLS";
            case RIL_REQUEST_DIAL: return "DIAL";
            case RIL_REQUEST_GET_IMSI: return "GET_IMSI";
            case RIL_REQUEST_HANGUP: return "HANGUP";
            case RIL_REQUEST_HANGUP_WAITING_OR_BACKGROUND: return "HANGUP_WAITING_OR_BACKGROUND";
            case RIL_REQUEST_HANGUP_FOREGROUND_RESUME_BACKGROUND: return "HANGUP_FOREGROUND_RESUME_BACKGROUND";
            case RIL_REQUEST_SWITCH_WAITING_OR_HOLDING_AND_ACTIVE: return "REQUEST_SWITCH_WAITING_OR_HOLDING_AND_ACTIVE";
            case RIL_REQUEST_CONFERENCE: return "CONFERENCE";
            case RIL_REQUEST_UDUB: return "UDUB";
            case RIL_REQUEST_LAST_CALL_FAIL_CAUSE: return "LAST_CALL_FAIL_CAUSE";
            case RIL_REQUEST_SIGNAL_STRENGTH: return "SIGNAL_STRENGTH";
            case RIL_REQUEST_VOICE_REGISTRATION_STATE: return "VOICE_REGISTRATION_STATE";
            case RIL_REQUEST_DATA_REGISTRATION_STATE: return "DATA_REGISTRATION_STATE";
            case RIL_REQUEST_OPERATOR: return "OPERATOR";
            case RIL_REQUEST_RADIO_POWER: return "RADIO_POWER";
            case RIL_REQUEST_DTMF: return "DTMF";
            case RIL_REQUEST_SEND_SMS: return "SEND_SMS";
            case RIL_REQUEST_SEND_SMS_EXPECT_MORE: return "SEND_SMS_EXPECT_MORE";
            case RIL_REQUEST_SETUP_DATA_CALL: return "SETUP_DATA_CALL";
            case RIL_REQUEST_SIM_IO: return "SIM_IO";
            case RIL_REQUEST_SEND_USSD: return "SEND_USSD";
            case RIL_REQUEST_CANCEL_USSD: return "CANCEL_USSD";
            case RIL_REQUEST_GET_CLIR: return "GET_CLIR";
            case RIL_REQUEST_SET_CLIR: return "SET_CLIR";
            case RIL_REQUEST_QUERY_CALL_FORWARD_STATUS: return "QUERY_CALL_FORWARD_STATUS";
            case RIL_REQUEST_SET_CALL_FORWARD: return "SET_CALL_FORWARD";
            case RIL_REQUEST_QUERY_CALL_WAITING: return "QUERY_CALL_WAITING";
            case RIL_REQUEST_SET_CALL_WAITING: return "SET_CALL_WAITING";
            case RIL_REQUEST_SMS_ACKNOWLEDGE: return "SMS_ACKNOWLEDGE";
            case RIL_REQUEST_GET_IMEI: return "GET_IMEI";
            case RIL_REQUEST_GET_IMEISV: return "GET_IMEISV";
            case RIL_REQUEST_ANSWER: return "ANSWER";
            case RIL_REQUEST_DEACTIVATE_DATA_CALL: return "DEACTIVATE_DATA_CALL";
            case RIL_REQUEST_QUERY_FACILITY_LOCK: return "QUERY_FACILITY_LOCK";
            case RIL_REQUEST_SET_FACILITY_LOCK: return "SET_FACILITY_LOCK";
            case RIL_REQUEST_CHANGE_BARRING_PASSWORD: return "CHANGE_BARRING_PASSWORD";
            case RIL_REQUEST_QUERY_NETWORK_SELECTION_MODE: return "QUERY_NETWORK_SELECTION_MODE";
            case RIL_REQUEST_SET_NETWORK_SELECTION_AUTOMATIC: return "SET_NETWORK_SELECTION_AUTOMATIC";
            case RIL_REQUEST_SET_NETWORK_SELECTION_MANUAL: return "SET_NETWORK_SELECTION_MANUAL";
            case RIL_REQUEST_QUERY_AVAILABLE_NETWORKS : return "QUERY_AVAILABLE_NETWORKS ";
            case RIL_REQUEST_DTMF_START: return "DTMF_START";
            case RIL_REQUEST_DTMF_STOP: return "DTMF_STOP";
            case RIL_REQUEST_BASEBAND_VERSION: return "BASEBAND_VERSION";
            case RIL_REQUEST_SEPARATE_CONNECTION: return "SEPARATE_CONNECTION";
            case RIL_REQUEST_SET_MUTE: return "SET_MUTE";
            case RIL_REQUEST_GET_MUTE: return "GET_MUTE";
            case RIL_REQUEST_QUERY_CLIP: return "QUERY_CLIP";
            case RIL_REQUEST_LAST_DATA_CALL_FAIL_CAUSE: return "LAST_DATA_CALL_FAIL_CAUSE";
            case RIL_REQUEST_DATA_CALL_LIST: return "DATA_CALL_LIST";
            case RIL_REQUEST_RESET_RADIO: return "RESET_RADIO";
            case RIL_REQUEST_OEM_HOOK_RAW: return "OEM_HOOK_RAW";
            case RIL_REQUEST_OEM_HOOK_STRINGS: return "OEM_HOOK_STRINGS";
            case RIL_REQUEST_SCREEN_STATE: return "SCREEN_STATE";
            case RIL_REQUEST_SET_SUPP_SVC_NOTIFICATION: return "SET_SUPP_SVC_NOTIFICATION";
            case RIL_REQUEST_WRITE_SMS_TO_SIM: return "WRITE_SMS_TO_SIM";
            case RIL_REQUEST_DELETE_SMS_ON_SIM: return "DELETE_SMS_ON_SIM";
            case RIL_REQUEST_SET_BAND_MODE: return "SET_BAND_MODE";
            case RIL_REQUEST_QUERY_AVAILABLE_BAND_MODE: return "QUERY_AVAILABLE_BAND_MODE";
            case RIL_REQUEST_STK_GET_PROFILE: return "REQUEST_STK_GET_PROFILE";
            case RIL_REQUEST_STK_SET_PROFILE: return "REQUEST_STK_SET_PROFILE";
            case RIL_REQUEST_STK_SEND_ENVELOPE_COMMAND: return "REQUEST_STK_SEND_ENVELOPE_COMMAND";
            case RIL_REQUEST_STK_SEND_TERMINAL_RESPONSE: return "REQUEST_STK_SEND_TERMINAL_RESPONSE";
            case RIL_REQUEST_STK_HANDLE_CALL_SETUP_REQUESTED_FROM_SIM: return "REQUEST_STK_HANDLE_CALL_SETUP_REQUESTED_FROM_SIM";
            case RIL_REQUEST_EXPLICIT_CALL_TRANSFER: return "REQUEST_EXPLICIT_CALL_TRANSFER";
            case RIL_REQUEST_SET_PREFERRED_NETWORK_TYPE: return "REQUEST_SET_PREFERRED_NETWORK_TYPE";
            case RIL_REQUEST_GET_PREFERRED_NETWORK_TYPE: return "REQUEST_GET_PREFERRED_NETWORK_TYPE";
            case RIL_REQUEST_GET_NEIGHBORING_CELL_IDS: return "REQUEST_GET_NEIGHBORING_CELL_IDS";
            case RIL_REQUEST_SET_LOCATION_UPDATES: return "REQUEST_SET_LOCATION_UPDATES";
            case RIL_REQUEST_CDMA_SET_SUBSCRIPTION_SOURCE: return "RIL_REQUEST_CDMA_SET_SUBSCRIPTION_SOURCE";
            case RIL_REQUEST_CDMA_SET_ROAMING_PREFERENCE: return "RIL_REQUEST_CDMA_SET_ROAMING_PREFERENCE";
            case RIL_REQUEST_CDMA_QUERY_ROAMING_PREFERENCE: return "RIL_REQUEST_CDMA_QUERY_ROAMING_PREFERENCE";
            case RIL_REQUEST_SET_TTY_MODE: return "RIL_REQUEST_SET_TTY_MODE";
            case RIL_REQUEST_QUERY_TTY_MODE: return "RIL_REQUEST_QUERY_TTY_MODE";
            case RIL_REQUEST_CDMA_SET_PREFERRED_VOICE_PRIVACY_MODE: return "RIL_REQUEST_CDMA_SET_PREFERRED_VOICE_PRIVACY_MODE";
            case RIL_REQUEST_CDMA_QUERY_PREFERRED_VOICE_PRIVACY_MODE: return "RIL_REQUEST_CDMA_QUERY_PREFERRED_VOICE_PRIVACY_MODE";
            case RIL_REQUEST_CDMA_FLASH: return "RIL_REQUEST_CDMA_FLASH";
            case RIL_REQUEST_CDMA_BURST_DTMF: return "RIL_REQUEST_CDMA_BURST_DTMF";
            case RIL_REQUEST_CDMA_SEND_SMS: return "RIL_REQUEST_CDMA_SEND_SMS";
            case RIL_REQUEST_CDMA_SMS_ACKNOWLEDGE: return "RIL_REQUEST_CDMA_SMS_ACKNOWLEDGE";
            case RIL_REQUEST_GSM_GET_BROADCAST_CONFIG: return "RIL_REQUEST_GSM_GET_BROADCAST_CONFIG";
            case RIL_REQUEST_GSM_SET_BROADCAST_CONFIG: return "RIL_REQUEST_GSM_SET_BROADCAST_CONFIG";
            case RIL_REQUEST_CDMA_GET_BROADCAST_CONFIG: return "RIL_REQUEST_CDMA_GET_BROADCAST_CONFIG";
            case RIL_REQUEST_CDMA_SET_BROADCAST_CONFIG: return "RIL_REQUEST_CDMA_SET_BROADCAST_CONFIG";
            case RIL_REQUEST_GSM_BROADCAST_ACTIVATION: return "RIL_REQUEST_GSM_BROADCAST_ACTIVATION";
            case RIL_REQUEST_CDMA_VALIDATE_AND_WRITE_AKEY: return "RIL_REQUEST_CDMA_VALIDATE_AND_WRITE_AKEY";
            case RIL_REQUEST_CDMA_BROADCAST_ACTIVATION: return "RIL_REQUEST_CDMA_BROADCAST_ACTIVATION";
            case RIL_REQUEST_CDMA_SUBSCRIPTION: return "RIL_REQUEST_CDMA_SUBSCRIPTION";
            case RIL_REQUEST_CDMA_WRITE_SMS_TO_RUIM: return "RIL_REQUEST_CDMA_WRITE_SMS_TO_RUIM";
            case RIL_REQUEST_CDMA_DELETE_SMS_ON_RUIM: return "RIL_REQUEST_CDMA_DELETE_SMS_ON_RUIM";
            case RIL_REQUEST_DEVICE_IDENTITY: return "RIL_REQUEST_DEVICE_IDENTITY";
            case RIL_REQUEST_GET_SMSC_ADDRESS: return "RIL_REQUEST_GET_SMSC_ADDRESS";
            case RIL_REQUEST_SET_SMSC_ADDRESS: return "RIL_REQUEST_SET_SMSC_ADDRESS";
            case RIL_REQUEST_EXIT_EMERGENCY_CALLBACK_MODE: return "REQUEST_EXIT_EMERGENCY_CALLBACK_MODE";
            case RIL_REQUEST_REPORT_SMS_MEMORY_STATUS: return "RIL_REQUEST_REPORT_SMS_MEMORY_STATUS";
            case RIL_REQUEST_REPORT_STK_SERVICE_IS_RUNNING: return "RIL_REQUEST_REPORT_STK_SERVICE_IS_RUNNING";
            case RIL_REQUEST_CDMA_GET_SUBSCRIPTION_SOURCE: return "RIL_REQUEST_CDMA_GET_SUBSCRIPTION_SOURCE";
            case RIL_REQUEST_ISIM_AUTHENTICATION: return "RIL_REQUEST_ISIM_AUTHENTICATION";
            case RIL_REQUEST_ACKNOWLEDGE_INCOMING_GSM_SMS_WITH_PDU: return "RIL_REQUEST_ACKNOWLEDGE_INCOMING_GSM_SMS_WITH_PDU";
            case RIL_REQUEST_STK_SEND_ENVELOPE_WITH_STATUS: return "RIL_REQUEST_STK_SEND_ENVELOPE_WITH_STATUS";
            case RIL_REQUEST_VOICE_RADIO_TECH: return "RIL_REQUEST_VOICE_RADIO_TECH";
            case RIL_REQUEST_GET_CELL_INFO_LIST: return "RIL_REQUEST_GET_CELL_INFO_LIST";
            case RIL_REQUEST_SET_UNSOL_CELL_INFO_LIST_RATE: return "RIL_REQUEST_SET_CELL_INFO_LIST_RATE";
            default: return "<unknown request>";
        }
    }

    static String
    responseToString(int request)
    {
/*
 cat libs/telephony/ril_unsol_commands.h \
 | egrep "^ *{RIL_" \
 | sed -re 's/\{RIL_([^,]+),[^,]+,([^}]+).+/case RIL_\1: return "\1";/'
*/
        switch(request) {
            case RIL_UNSOL_RESPONSE_RADIO_STATE_CHANGED: return "UNSOL_RESPONSE_RADIO_STATE_CHANGED";
            case RIL_UNSOL_RESPONSE_CALL_STATE_CHANGED: return "UNSOL_RESPONSE_CALL_STATE_CHANGED";
            case RIL_UNSOL_RESPONSE_VOICE_NETWORK_STATE_CHANGED: return "UNSOL_RESPONSE_VOICE_NETWORK_STATE_CHANGED";
            case RIL_UNSOL_RESPONSE_NEW_SMS: return "UNSOL_RESPONSE_NEW_SMS";
            case RIL_UNSOL_RESPONSE_NEW_SMS_STATUS_REPORT: return "UNSOL_RESPONSE_NEW_SMS_STATUS_REPORT";
            case RIL_UNSOL_RESPONSE_NEW_SMS_ON_SIM: return "UNSOL_RESPONSE_NEW_SMS_ON_SIM";
            case RIL_UNSOL_ON_USSD: return "UNSOL_ON_USSD";
            case RIL_UNSOL_ON_USSD_REQUEST: return "UNSOL_ON_USSD_REQUEST";
            case RIL_UNSOL_NITZ_TIME_RECEIVED: return "UNSOL_NITZ_TIME_RECEIVED";
            case RIL_UNSOL_SIGNAL_STRENGTH: return "UNSOL_SIGNAL_STRENGTH";
            case RIL_UNSOL_DATA_CALL_LIST_CHANGED: return "UNSOL_DATA_CALL_LIST_CHANGED";
            case RIL_UNSOL_SUPP_SVC_NOTIFICATION: return "UNSOL_SUPP_SVC_NOTIFICATION";
            case RIL_UNSOL_STK_SESSION_END: return "UNSOL_STK_SESSION_END";
            case RIL_UNSOL_STK_PROACTIVE_COMMAND: return "UNSOL_STK_PROACTIVE_COMMAND";
            case RIL_UNSOL_STK_EVENT_NOTIFY: return "UNSOL_STK_EVENT_NOTIFY";
            case RIL_UNSOL_STK_CALL_SETUP: return "UNSOL_STK_CALL_SETUP";
            case RIL_UNSOL_SIM_SMS_STORAGE_FULL: return "UNSOL_SIM_SMS_STORAGE_FULL";
            case RIL_UNSOL_SIM_REFRESH: return "UNSOL_SIM_REFRESH";
            case RIL_UNSOL_CALL_RING: return "UNSOL_CALL_RING";
            case RIL_UNSOL_RESPONSE_SIM_STATUS_CHANGED: return "UNSOL_RESPONSE_SIM_STATUS_CHANGED";
            case RIL_UNSOL_RESPONSE_CDMA_NEW_SMS: return "UNSOL_RESPONSE_CDMA_NEW_SMS";
            case RIL_UNSOL_RESPONSE_NEW_BROADCAST_SMS: return "UNSOL_RESPONSE_NEW_BROADCAST_SMS";
            case RIL_UNSOL_CDMA_RUIM_SMS_STORAGE_FULL: return "UNSOL_CDMA_RUIM_SMS_STORAGE_FULL";
            case RIL_UNSOL_RESTRICTED_STATE_CHANGED: return "UNSOL_RESTRICTED_STATE_CHANGED";
            case RIL_UNSOL_ENTER_EMERGENCY_CALLBACK_MODE: return "UNSOL_ENTER_EMERGENCY_CALLBACK_MODE";
            case RIL_UNSOL_CDMA_CALL_WAITING: return "UNSOL_CDMA_CALL_WAITING";
            case RIL_UNSOL_CDMA_OTA_PROVISION_STATUS: return "UNSOL_CDMA_OTA_PROVISION_STATUS";
            case RIL_UNSOL_CDMA_INFO_REC: return "UNSOL_CDMA_INFO_REC";
            case RIL_UNSOL_OEM_HOOK_RAW: return "UNSOL_OEM_HOOK_RAW";
            case RIL_UNSOL_RINGBACK_TONE: return "UNSOL_RINGBACK_TONE";
            case RIL_UNSOL_RESEND_INCALL_MUTE: return "UNSOL_RESEND_INCALL_MUTE";
            case RIL_UNSOL_CDMA_SUBSCRIPTION_SOURCE_CHANGED: return "CDMA_SUBSCRIPTION_SOURCE_CHANGED";
            case RIL_UNSOL_CDMA_PRL_CHANGED: return "UNSOL_CDMA_PRL_CHANGED";
            case RIL_UNSOL_EXIT_EMERGENCY_CALLBACK_MODE: return "UNSOL_EXIT_EMERGENCY_CALLBACK_MODE";
            case RIL_UNSOL_RIL_CONNECTED: return "UNSOL_RIL_CONNECTED";
            case RIL_UNSOL_VOICE_RADIO_TECH_CHANGED: return "UNSOL_VOICE_RADIO_TECH_CHANGED";
<<<<<<< HEAD
            case RIL_UNSOL_STK_SEND_SMS_RESULT: return "RIL_UNSOL_STK_SEND_SMS_RESULT";
=======
            case RIL_UNSOL_CELL_INFO_LIST: return "UNSOL_CELL_INFO_LIST";
>>>>>>> 9c430a4d
            default: return "<unknown reponse>";
        }
    }

<<<<<<< HEAD
    protected void riljLog(String msg) {
        Log.d(LOG_TAG, msg);
    }

    protected void riljLogv(String msg) {
        Log.v(LOG_TAG, msg);
=======
    private void riljLog(String msg) {
        Rlog.d(RILJ_LOG_TAG, msg);
    }

    private void riljLogv(String msg) {
        Rlog.v(RILJ_LOG_TAG, msg);
>>>>>>> 9c430a4d
    }

    protected void unsljLog(int response) {
        riljLog("[UNSL]< " + responseToString(response));
    }

    protected void unsljLogMore(int response, String more) {
        riljLog("[UNSL]< " + responseToString(response) + " " + more);
    }

    protected void unsljLogRet(int response, Object ret) {
        riljLog("[UNSL]< " + responseToString(response) + " " + retToString(response, ret));
    }

    protected void unsljLogvRet(int response, Object ret) {
        riljLogv("[UNSL]< " + responseToString(response) + " " + retToString(response, ret));
    }


    // ***** Methods for CDMA support
    @Override
    public void
    getDeviceIdentity(Message response) {
        RILRequest rr = RILRequest.obtain(RIL_REQUEST_DEVICE_IDENTITY, response);

        if (RILJ_LOGD) riljLog(rr.serialString() + "> " + requestToString(rr.mRequest));

        send(rr);
    }

    @Override
    public void
    getCDMASubscription(Message response) {
        RILRequest rr = RILRequest.obtain(RIL_REQUEST_CDMA_SUBSCRIPTION, response);

        if (RILJ_LOGD) riljLog(rr.serialString() + "> " + requestToString(rr.mRequest));

        send(rr);
    }

    @Override
    public void setPhoneType(int phoneType) { // Called by CDMAPhone and GSMPhone constructor
        if (RILJ_LOGD) riljLog("setPhoneType=" + phoneType + " old value=" + mPhoneType);
        mPhoneType = phoneType;
    }

    /**
     * {@inheritDoc}
     */
    @Override
    public void queryCdmaRoamingPreference(Message response) {
        RILRequest rr = RILRequest.obtain(
                RILConstants.RIL_REQUEST_CDMA_QUERY_ROAMING_PREFERENCE, response);

        if (RILJ_LOGD) riljLog(rr.serialString() + "> " + requestToString(rr.mRequest));

        send(rr);
    }

    /**
     * {@inheritDoc}
     */
    @Override
    public void setCdmaRoamingPreference(int cdmaRoamingType, Message response) {
        RILRequest rr = RILRequest.obtain(
                RILConstants.RIL_REQUEST_CDMA_SET_ROAMING_PREFERENCE, response);

        rr.mParcel.writeInt(1);
        rr.mParcel.writeInt(cdmaRoamingType);

        if (RILJ_LOGD) riljLog(rr.serialString() + "> " + requestToString(rr.mRequest)
                + " : " + cdmaRoamingType);

        send(rr);
    }

    /**
     * {@inheritDoc}
     */
    @Override
    public void setCdmaSubscriptionSource(int cdmaSubscription , Message response) {
        RILRequest rr = RILRequest.obtain(
                RILConstants.RIL_REQUEST_CDMA_SET_SUBSCRIPTION_SOURCE, response);

        rr.mParcel.writeInt(1);
        rr.mParcel.writeInt(cdmaSubscription);

        if (RILJ_LOGD) riljLog(rr.serialString() + "> " + requestToString(rr.mRequest)
                + " : " + cdmaSubscription);

        send(rr);
    }

    /**
     * {@inheritDoc}
     */
    @Override
    public void getCdmaSubscriptionSource(Message response) {
        RILRequest rr = RILRequest.obtain(
                RILConstants.RIL_REQUEST_CDMA_GET_SUBSCRIPTION_SOURCE, response);

        if (RILJ_LOGD) riljLog(rr.serialString() + "> " + requestToString(rr.mRequest));

        send(rr);
    }

    /**
     * {@inheritDoc}
     */
    @Override
    public void queryTTYMode(Message response) {
        RILRequest rr = RILRequest.obtain(
                RILConstants.RIL_REQUEST_QUERY_TTY_MODE, response);

        if (RILJ_LOGD) riljLog(rr.serialString() + "> " + requestToString(rr.mRequest));

        send(rr);
    }

    /**
     * {@inheritDoc}
     */
    @Override
    public void setTTYMode(int ttyMode, Message response) {
        RILRequest rr = RILRequest.obtain(
                RILConstants.RIL_REQUEST_SET_TTY_MODE, response);

        rr.mParcel.writeInt(1);
        rr.mParcel.writeInt(ttyMode);

        if (RILJ_LOGD) riljLog(rr.serialString() + "> " + requestToString(rr.mRequest)
                + " : " + ttyMode);

        send(rr);
    }

    /**
     * {@inheritDoc}
     */
    @Override
    public void
    sendCDMAFeatureCode(String FeatureCode, Message response) {
        RILRequest rr = RILRequest.obtain(RIL_REQUEST_CDMA_FLASH, response);

        rr.mParcel.writeString(FeatureCode);

        if (RILJ_LOGD) riljLog(rr.serialString() + "> " + requestToString(rr.mRequest)
                + " : " + FeatureCode);

        send(rr);
    }

    @Override
    public void getCdmaBroadcastConfig(Message response) {
        RILRequest rr = RILRequest.obtain(RIL_REQUEST_CDMA_GET_BROADCAST_CONFIG, response);

        send(rr);
    }

    @Override
    public void setCdmaBroadcastConfig(CdmaSmsBroadcastConfigInfo[] configs, Message response) {
        RILRequest rr = RILRequest.obtain(RIL_REQUEST_CDMA_SET_BROADCAST_CONFIG, response);

        // Convert to 1 service category per config (the way RIL takes is)
        ArrayList<CdmaSmsBroadcastConfigInfo> processedConfigs =
            new ArrayList<CdmaSmsBroadcastConfigInfo>();
        for (CdmaSmsBroadcastConfigInfo config : configs) {
            for (int i = config.getFromServiceCategory(); i <= config.getToServiceCategory(); i++) {
                processedConfigs.add(new CdmaSmsBroadcastConfigInfo(i,
                        i,
                        config.getLanguage(),
                        config.isSelected()));
            }
        }

        CdmaSmsBroadcastConfigInfo[] rilConfigs = processedConfigs.toArray(configs);
        rr.mParcel.writeInt(rilConfigs.length);
        for(int i = 0; i < rilConfigs.length; i++) {
            rr.mParcel.writeInt(rilConfigs[i].getFromServiceCategory());
            rr.mParcel.writeInt(rilConfigs[i].getLanguage());
            rr.mParcel.writeInt(rilConfigs[i].isSelected() ? 1 : 0);
        }

        if (RILJ_LOGD) {
            riljLog(rr.serialString() + "> " + requestToString(rr.mRequest)
                    + " with " + rilConfigs.length + " configs : ");
            for (int i = 0; i < rilConfigs.length; i++) {
                riljLog(rilConfigs[i].toString());
            }
        }

        send(rr);
    }

    @Override
    public void setCdmaBroadcastActivation(boolean activate, Message response) {
        RILRequest rr = RILRequest.obtain(RIL_REQUEST_CDMA_BROADCAST_ACTIVATION, response);

        rr.mParcel.writeInt(1);
        rr.mParcel.writeInt(activate ? 0 :1);

        if (RILJ_LOGD) riljLog(rr.serialString() + "> " + requestToString(rr.mRequest));

        send(rr);
    }

    /**
     * {@inheritDoc}
     */
    @Override
    public void exitEmergencyCallbackMode(Message response) {
        RILRequest rr = RILRequest.obtain(RIL_REQUEST_EXIT_EMERGENCY_CALLBACK_MODE, response);

        if (RILJ_LOGD) riljLog(rr.serialString() + "> " + requestToString(rr.mRequest));

        send(rr);
    }

    @Override
    public void requestIsimAuthentication(String nonce, Message response) {
        RILRequest rr = RILRequest.obtain(RIL_REQUEST_ISIM_AUTHENTICATION, response);

        rr.mParcel.writeString(nonce);

        if (RILJ_LOGD) riljLog(rr.serialString() + "> " + requestToString(rr.mRequest));

        send(rr);
    }

    /**
     * {@inheritDoc}
     */
    @Override
    public void getCellInfoList(Message result) {
        RILRequest rr = RILRequest.obtain(RIL_REQUEST_GET_CELL_INFO_LIST, result);

        if (RILJ_LOGD) riljLog(rr.serialString() + "> " + requestToString(rr.mRequest));

        send(rr);
    }

    /**
     * {@inheritDoc}
     */
    @Override
    public void setCellInfoListRate(int rateInMillis, Message response) {
        if (RILJ_LOGD) riljLog("setCellInfoListRate: " + rateInMillis);
        RILRequest rr = RILRequest.obtain(RIL_REQUEST_SET_UNSOL_CELL_INFO_LIST_RATE, response);

        rr.mParcel.writeInt(1);
        rr.mParcel.writeInt(rateInMillis);

        if (RILJ_LOGD) riljLog(rr.serialString() + "> " + requestToString(rr.mRequest));

        send(rr);
    }

    /* (non-Javadoc)
     * @see com.android.internal.telephony.BaseCommands#testingEmergencyCall()
     */
    @Override
    public void testingEmergencyCall() {
        if (RILJ_LOGD) riljLog("testingEmergencyCall");
        mTestingEmergencyCall.set(true);
    }

    public void dump(FileDescriptor fd, PrintWriter pw, String[] args) {
        pw.println("RIL: " + this);
        pw.println(" mSocket=" + mSocket);
        pw.println(" mSenderThread=" + mSenderThread);
        pw.println(" mSender=" + mSender);
        pw.println(" mReceiverThread=" + mReceiverThread);
        pw.println(" mReceiver=" + mReceiver);
        pw.println(" mWakeLock=" + mWakeLock);
        pw.println(" mWakeLockTimeout=" + mWakeLockTimeout);
        synchronized (mRequestList) {
          pw.println(" mRequestMessagesPending=" + mRequestMessagesPending);
          pw.println(" mRequestMessagesWaiting=" + mRequestMessagesWaiting);
            int count = mRequestList.size();
            pw.println(" mRequestList count=" + count);
            for (int i = 0; i < count; i++) {
                RILRequest rr = mRequestList.get(i);
                pw.println("  [" + rr.mSerial + "] " + requestToString(rr.mRequest));
            }
        }
        pw.println(" mLastNITZTimeInfo=" + mLastNITZTimeInfo);
        pw.println(" mTestingEmergencyCall=" + mTestingEmergencyCall.get());
    }
}<|MERGE_RESOLUTION|>--- conflicted
+++ resolved
@@ -126,12 +126,8 @@
         }
         rr.mRequest = request;
         rr.mResult = result;
-<<<<<<< HEAD
         rr.creationTime = System.currentTimeMillis();
-        rr.mp = Parcel.obtain();
-=======
         rr.mParcel = Parcel.obtain();
->>>>>>> 9c430a4d
 
         if (result != null && result.getTarget() == null) {
             throw new NullPointerException("Message target must not be null");
@@ -217,18 +213,11 @@
  *
  * {@hide}
  */
-<<<<<<< HEAD
 public class RIL extends BaseCommands implements CommandsInterface {
-    static final String LOG_TAG = "RILJ";
-    static final boolean RILJ_LOGD = true;
-    static final boolean RILJ_LOGV = false; // STOP SHIP if true
-    protected boolean samsungDriverCall = false;
-=======
-public final class RIL extends BaseCommands implements CommandsInterface {
     static final String RILJ_LOG_TAG = "RILJ";
     static final boolean RILJ_LOGD = true;
     static final boolean RILJ_LOGV = false; // STOPSHIP if true
->>>>>>> 9c430a4d
+    protected boolean samsungDriverCall = false;
 
     /**
      * Wake lock timeout should be longer than the longest timeout in
@@ -697,14 +686,9 @@
     }
 
     //***** CommandsInterface implementation
-<<<<<<< HEAD
-    @Override public void 
-    getVoiceRadioTechnology(Message result) {
-=======
 
     @Override
     public void getVoiceRadioTechnology(Message result) {
->>>>>>> 9c430a4d
         RILRequest rr = RILRequest.obtain(RIL_REQUEST_VOICE_RADIO_TECH, result);
 
         if (RILJ_LOGD) riljLog(rr.serialString() + "> " + requestToString(rr.mRequest));
@@ -751,19 +735,13 @@
 
         if (RILJ_LOGD) riljLog(rr.serialString() + "> " + requestToString(rr.mRequest));
 
-<<<<<<< HEAD
         boolean oldRil = needsOldRilFeature("facilitylock");
 
-        rr.mp.writeInt(oldRil ? 1 : 2);
-        rr.mp.writeString(pin);
+        rr.mParcel.writeInt(oldRil ? 1 : 2);
+        rr.mParcel.writeString(pin);
 
         if (!oldRil)
-            rr.mp.writeString(aid);
-=======
-        rr.mParcel.writeInt(2);
-        rr.mParcel.writeString(pin);
-        rr.mParcel.writeString(aid);
->>>>>>> 9c430a4d
+            rr.mParcel.writeString(aid);
 
         send(rr);
     }
@@ -781,21 +759,14 @@
 
         if (RILJ_LOGD) riljLog(rr.serialString() + "> " + requestToString(rr.mRequest));
 
-<<<<<<< HEAD
         boolean oldRil = needsOldRilFeature("facilitylock");
 
-        rr.mp.writeInt(oldRil ? 2 : 3);
-        rr.mp.writeString(puk);
-        rr.mp.writeString(newPin);
-
-        if (!oldRil)
-            rr.mp.writeString(aid);
-=======
-        rr.mParcel.writeInt(3);
+        rr.mParcel.writeInt(oldRil ? 2 : 3);
         rr.mParcel.writeString(puk);
         rr.mParcel.writeString(newPin);
-        rr.mParcel.writeString(aid);
->>>>>>> 9c430a4d
+
+        if (!oldRil)
+            rr.mParcel.writeString(aid);
 
         send(rr);
     }
@@ -813,19 +784,13 @@
 
         if (RILJ_LOGD) riljLog(rr.serialString() + "> " + requestToString(rr.mRequest));
 
-<<<<<<< HEAD
         boolean oldRil = needsOldRilFeature("facilitylock");
 
-        rr.mp.writeInt(oldRil ? 1 : 2);
-        rr.mp.writeString(pin);
+        rr.mParcel.writeInt(oldRil ? 1 : 2);
+        rr.mParcel.writeString(pin);
 
         if (!oldRil)
-            rr.mp.writeString(aid);
-=======
-        rr.mParcel.writeInt(2);
-        rr.mParcel.writeString(pin);
-        rr.mParcel.writeString(aid);
->>>>>>> 9c430a4d
+            rr.mParcel.writeString(aid);
 
         send(rr);
     }
@@ -843,21 +808,14 @@
 
         if (RILJ_LOGD) riljLog(rr.serialString() + "> " + requestToString(rr.mRequest));
 
-<<<<<<< HEAD
         boolean oldRil = needsOldRilFeature("facilitylock");
 
-        rr.mp.writeInt(oldRil ? 2 : 3);
-        rr.mp.writeString(puk);
-        rr.mp.writeString(newPin2);
-
-        if (!oldRil)
-            rr.mp.writeString(aid);
-=======
-        rr.mParcel.writeInt(3);
+        rr.mParcel.writeInt(oldRil ? 2 : 3);
         rr.mParcel.writeString(puk);
         rr.mParcel.writeString(newPin2);
-        rr.mParcel.writeString(aid);
->>>>>>> 9c430a4d
+
+        if (!oldRil)
+            rr.mParcel.writeString(aid);
 
         send(rr);
     }
@@ -875,21 +833,14 @@
 
         if (RILJ_LOGD) riljLog(rr.serialString() + "> " + requestToString(rr.mRequest));
 
-<<<<<<< HEAD
         boolean oldRil = needsOldRilFeature("facilitylock");
 
-        rr.mp.writeInt(oldRil ? 2 : 3);
-        rr.mp.writeString(oldPin);
-        rr.mp.writeString(newPin);
-
-        if (!oldRil)
-            rr.mp.writeString(aid);
-=======
-        rr.mParcel.writeInt(3);
+        rr.mParcel.writeInt(oldRil ? 2 : 3);
         rr.mParcel.writeString(oldPin);
         rr.mParcel.writeString(newPin);
-        rr.mParcel.writeString(aid);
->>>>>>> 9c430a4d
+
+        if (!oldRil)
+            rr.mParcel.writeString(aid);
 
         send(rr);
     }
@@ -907,21 +858,14 @@
 
         if (RILJ_LOGD) riljLog(rr.serialString() + "> " + requestToString(rr.mRequest));
 
-<<<<<<< HEAD
         boolean oldRil = needsOldRilFeature("facilitylock");
 
-        rr.mp.writeInt(oldRil ? 2 : 3);
-        rr.mp.writeString(oldPin2);
-        rr.mp.writeString(newPin2);
-
-        if (!oldRil)
-            rr.mp.writeString(aid);
-=======
-        rr.mParcel.writeInt(3);
+        rr.mParcel.writeInt(oldRil ? 2 : 3);
         rr.mParcel.writeString(oldPin2);
         rr.mParcel.writeString(newPin2);
-        rr.mParcel.writeString(aid);
->>>>>>> 9c430a4d
+
+        if (!oldRil)
+            rr.mParcel.writeString(aid);
 
         send(rr);
     }
@@ -991,13 +935,8 @@
     dial(String address, int clirMode, UUSInfo uusInfo, Message result) {
         RILRequest rr = RILRequest.obtain(RIL_REQUEST_DIAL, result);
 
-<<<<<<< HEAD
-        rr.mp.writeString(address);
-        rr.mp.writeInt(clirMode);
-=======
         rr.mParcel.writeString(address);
         rr.mParcel.writeInt(clirMode);
->>>>>>> 9c430a4d
 
         if (uusInfo == null) {
             rr.mParcel.writeInt(0); // UUS information is absent
@@ -1024,21 +963,16 @@
     getIMSIForApp(String aid, Message result) {
         RILRequest rr = RILRequest.obtain(RIL_REQUEST_GET_IMSI, result);
 
-<<<<<<< HEAD
         boolean skipNullAid = needsOldRilFeature("skipnullaid");
         boolean writeAidOnly = needsOldRilFeature("writeaidonly");
 
         if (!writeAidOnly && (aid != null || !skipNullAid)) {
-            rr.mp.writeInt(1);
-            rr.mp.writeString(aid);
+            rr.mParcel.writeInt(1);
+            rr.mParcel.writeString(aid);
         }
 
         if (writeAidOnly)
-            rr.mp.writeString(aid);
-=======
-        rr.mParcel.writeInt(1);
-        rr.mParcel.writeString(aid);
->>>>>>> 9c430a4d
+            rr.mParcel.writeString(aid);
 
         if (RILJ_LOGD) riljLog(rr.serialString() +
                               "> getIMSI: " + requestToString(rr.mRequest)
@@ -1857,24 +1791,15 @@
         boolean oldRil = needsOldRilFeature("facilitylock");
 
         // count strings
-<<<<<<< HEAD
-        rr.mp.writeInt(oldRil ? 3 : 4);
-=======
-        rr.mParcel.writeInt(4);
->>>>>>> 9c430a4d
+        rr.mParcel.writeInt(oldRil ? 3 : 4);
 
         rr.mParcel.writeString(facility);
         rr.mParcel.writeString(password);
 
-<<<<<<< HEAD
-        rr.mp.writeString(Integer.toString(serviceClass));
+        rr.mParcel.writeString(Integer.toString(serviceClass));
 
         if (!oldRil)
-            rr.mp.writeString(appId);
-=======
-        rr.mParcel.writeString(Integer.toString(serviceClass));
-        rr.mParcel.writeString(appId);
->>>>>>> 9c430a4d
+            rr.mParcel.writeString(appId);
 
         send(rr);
     }
@@ -1901,27 +1826,16 @@
         boolean oldRil = needsOldRilFeature("facilitylock");
 
         // count strings
-<<<<<<< HEAD
-        rr.mp.writeInt(oldRil ? 4 : 5);
-=======
-        rr.mParcel.writeInt(5);
->>>>>>> 9c430a4d
+        rr.mParcel.writeInt(oldRil ? 4 : 5);
 
         rr.mParcel.writeString(facility);
         lockString = (lockState)?"1":"0";
-<<<<<<< HEAD
-        rr.mp.writeString(lockString);
-        rr.mp.writeString(password);
-        rr.mp.writeString(Integer.toString(serviceClass));
-
-        if (!oldRil)
-            rr.mp.writeString(appId);
-=======
         rr.mParcel.writeString(lockString);
         rr.mParcel.writeString(password);
         rr.mParcel.writeString(Integer.toString(serviceClass));
-        rr.mParcel.writeString(appId);
->>>>>>> 9c430a4d
+
+        if (!oldRil)
+            rr.mParcel.writeString(appId);
 
         send(rr);
 
@@ -2397,11 +2311,7 @@
      * @param error is the RIL_Errno sent back
      * @param loggable true means to print all requests in mRequestList
      */
-<<<<<<< HEAD
-    protected void clearRequestsList(int error, boolean loggable) {
-=======
-    private void clearRequestList(int error, boolean loggable) {
->>>>>>> 9c430a4d
+    protected void clearRequestList(int error, boolean loggable) {
         RILRequest rr;
         synchronized (mRequestList) {
             int count = mRequestList.size();
@@ -2425,17 +2335,10 @@
         }
     }
 
-<<<<<<< HEAD
     protected RILRequest findAndRemoveRequestFromList(int serial) {
-        synchronized (mRequestsList) {
-            for (int i = 0, s = mRequestsList.size() ; i < s ; i++) {
-                RILRequest rr = mRequestsList.get(i);
-=======
-    private RILRequest findAndRemoveRequestFromList(int serial) {
         synchronized (mRequestList) {
             for (int i = 0, s = mRequestList.size() ; i < s ; i++) {
                 RILRequest rr = mRequestList.get(i);
->>>>>>> 9c430a4d
 
                 if (rr.mSerial == serial) {
                     mRequestList.remove(i);
@@ -2777,11 +2680,8 @@
             case RIL_UNSOL_EXIT_EMERGENCY_CALLBACK_MODE: ret = responseVoid(p); break;
             case RIL_UNSOL_RIL_CONNECTED: ret = responseInts(p); break;
             case RIL_UNSOL_VOICE_RADIO_TECH_CHANGED: ret =  responseInts(p); break;
-<<<<<<< HEAD
+            case RIL_UNSOL_CELL_INFO_LIST: ret = responseCellInfoList(p); break;
             case RIL_UNSOL_STK_SEND_SMS_RESULT: ret = responseInts(p); break; // Samsung STK
-=======
-            case RIL_UNSOL_CELL_INFO_LIST: ret = responseCellInfoList(p); break;
->>>>>>> 9c430a4d
 
             default:
                 throw new RuntimeException("Unrecognized unsol response: " + response);
@@ -3144,7 +3044,16 @@
                 notifyRegistrantsRilConnectionChanged(((int[])ret)[0]);
                 break;
             }
-<<<<<<< HEAD
+
+            case RIL_UNSOL_CELL_INFO_LIST: {
+                if (RILJ_LOGD) unsljLogRet(response, ret);
+
+                if (mRilCellInfoListRegistrants != null) {
+                    mRilCellInfoListRegistrants.notifyRegistrants(
+                                        new AsyncResult (null, ret, null));
+                }
+                break;
+            }
 
             // Samsung STK
             case RIL_UNSOL_STK_SEND_SMS_RESULT:
@@ -3158,17 +3067,6 @@
                     }
                 }
                 break;
-=======
-            case RIL_UNSOL_CELL_INFO_LIST: {
-                if (RILJ_LOGD) unsljLogRet(response, ret);
-
-                if (mRilCellInfoListRegistrants != null) {
-                    mRilCellInfoListRegistrants.notifyRegistrants(
-                                        new AsyncResult (null, ret, null));
-                }
-                break;
-            }
->>>>>>> 9c430a4d
         }
     }
 
@@ -3451,13 +3349,8 @@
         return response;
     }
 
-<<<<<<< HEAD
-    protected DataCallState getDataCallState(Parcel p, int version) {
-        DataCallState dataCall = new DataCallState();
-=======
-    private DataCallResponse getDataCallResponse(Parcel p, int version) {
+    protected DataCallResponse getDataCallResponse(Parcel p, int version) {
         DataCallResponse dataCall = new DataCallResponse();
->>>>>>> 9c430a4d
 
         dataCall.version = version;
         if (version < 5) {
@@ -3505,15 +3398,9 @@
 
     protected Object
     responseDataCallList(Parcel p) {
-<<<<<<< HEAD
-        ArrayList<DataCallState> response;
+        ArrayList<DataCallResponse> response;
         boolean oldRil = needsOldRilFeature("datacall");
         int ver = (oldRil ? 3 : p.readInt());
-=======
-        ArrayList<DataCallResponse> response;
-
-        int ver = p.readInt();
->>>>>>> 9c430a4d
         int num = p.readInt();
         riljLog("responseDataCallList ver=" + ver + " num=" + num);
 
@@ -4010,30 +3897,18 @@
             case RIL_UNSOL_EXIT_EMERGENCY_CALLBACK_MODE: return "UNSOL_EXIT_EMERGENCY_CALLBACK_MODE";
             case RIL_UNSOL_RIL_CONNECTED: return "UNSOL_RIL_CONNECTED";
             case RIL_UNSOL_VOICE_RADIO_TECH_CHANGED: return "UNSOL_VOICE_RADIO_TECH_CHANGED";
-<<<<<<< HEAD
+            case RIL_UNSOL_CELL_INFO_LIST: return "UNSOL_CELL_INFO_LIST";
             case RIL_UNSOL_STK_SEND_SMS_RESULT: return "RIL_UNSOL_STK_SEND_SMS_RESULT";
-=======
-            case RIL_UNSOL_CELL_INFO_LIST: return "UNSOL_CELL_INFO_LIST";
->>>>>>> 9c430a4d
             default: return "<unknown reponse>";
         }
     }
 
-<<<<<<< HEAD
     protected void riljLog(String msg) {
-        Log.d(LOG_TAG, msg);
+        Rlog.d(RILJ_LOG_TAG, msg);
     }
 
     protected void riljLogv(String msg) {
-        Log.v(LOG_TAG, msg);
-=======
-    private void riljLog(String msg) {
-        Rlog.d(RILJ_LOG_TAG, msg);
-    }
-
-    private void riljLogv(String msg) {
         Rlog.v(RILJ_LOG_TAG, msg);
->>>>>>> 9c430a4d
     }
 
     protected void unsljLog(int response) {
