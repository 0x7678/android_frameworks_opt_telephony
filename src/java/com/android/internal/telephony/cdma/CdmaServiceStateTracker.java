/*
 * Copyright (C) 2012 The Android Open Source Project
 *
 * Licensed under the Apache License, Version 2.0 (the "License");
 * you may not use this file except in compliance with the License.
 * You may obtain a copy of the License at
 *
 *      http://www.apache.org/licenses/LICENSE-2.0
 *
 * Unless required by applicable law or agreed to in writing, software
 * distributed under the License is distributed on an "AS IS" BASIS,
 * WITHOUT WARRANTIES OR CONDITIONS OF ANY KIND, either express or implied.
 * See the License for the specific language governing permissions and
 * limitations under the License.
 */

package com.android.internal.telephony.cdma;

import android.app.AlarmManager;
import android.content.ContentResolver;
import android.content.Context;
import android.content.Intent;
import android.database.ContentObserver;
import android.os.AsyncResult;
import android.os.Build;
import android.os.Handler;
import android.os.Message;
import android.os.PowerManager;
import android.os.Registrant;
import android.os.RegistrantList;
import android.os.SystemClock;
import android.os.SystemProperties;
import android.os.UserHandle;
import android.provider.Settings;
import android.provider.Settings.SettingNotFoundException;
import android.telephony.CellInfo;
import android.telephony.CellInfoCdma;
import android.telephony.Rlog;
import android.telephony.ServiceState;
import android.telephony.SignalStrength;
import android.telephony.cdma.CdmaCellLocation;
import android.text.TextUtils;
import android.util.EventLog;
import android.util.TimeUtils;

import com.android.internal.telephony.CommandException;
import com.android.internal.telephony.CommandsInterface;
import com.android.internal.telephony.CommandsInterface.RadioState;
import com.android.internal.telephony.EventLogTags;
import com.android.internal.telephony.MccTable;
import com.android.internal.telephony.Phone;
import com.android.internal.telephony.PhoneConstants;
import com.android.internal.telephony.ServiceStateTracker;
import com.android.internal.telephony.TelephonyIntents;
import com.android.internal.telephony.TelephonyProperties;
import com.android.internal.telephony.dataconnection.DcTrackerBase;
import com.android.internal.telephony.uicc.UiccCardApplication;
import com.android.internal.telephony.uicc.UiccController;

import java.io.FileDescriptor;
import java.io.PrintWriter;
import java.util.Arrays;
import java.util.Calendar;
import java.util.Date;
import java.util.List;
import java.util.TimeZone;

/**
 * {@hide}
 */
public class CdmaServiceStateTracker extends ServiceStateTracker {
    static final String LOG_TAG = "CdmaSST";

    CDMAPhone mPhone;
    CdmaCellLocation mCellLoc;
    CdmaCellLocation mNewCellLoc;

    // Min values used to by getOtasp()
    private static final String UNACTIVATED_MIN2_VALUE = "000000";
    private static final String UNACTIVATED_MIN_VALUE = "1111110111";

    // Current Otasp value
    int mCurrentOtaspMode = OTASP_UNINITIALIZED;

     /** if time between NITZ updates is less than mNitzUpdateSpacing the update may be ignored. */
    private static final int NITZ_UPDATE_SPACING_DEFAULT = 1000 * 60 * 10;
    private int mNitzUpdateSpacing = SystemProperties.getInt("ro.nitz_update_spacing",
            NITZ_UPDATE_SPACING_DEFAULT);

    /** If mNitzUpdateSpacing hasn't been exceeded but update is > mNitzUpdate do the update */
    private static final int NITZ_UPDATE_DIFF_DEFAULT = 2000;
    private int mNitzUpdateDiff = SystemProperties.getInt("ro.nitz_update_diff",
            NITZ_UPDATE_DIFF_DEFAULT);

    private boolean mSubscribeOnRuimReady = SystemProperties.getBoolean(
            "ro.cdma.subscribe_on_ruim_ready", false);

    private boolean mCdmaRoaming = false;
    private int mRoamingIndicator;
    private boolean mIsInPrl;
    private int mDefaultRoamingIndicator;

    /**
     * Initially assume no data connection.
     */
    protected int mRegistrationState = -1;
    protected RegistrantList mCdmaForSubscriptionInfoReadyRegistrants = new RegistrantList();

    /**
     * Sometimes we get the NITZ time before we know what country we
     * are in. Keep the time zone information from the NITZ string so
     * we can fix the time zone once know the country.
     */
    protected boolean mNeedFixZone = false;
    private int mZoneOffset;
    private boolean mZoneDst;
    private long mZoneTime;
    protected boolean mGotCountryCode = false;
    String mSavedTimeZone;
    long mSavedTime;
    long mSavedAtTime;

    /** Wake lock used while setting time of day. */
    private PowerManager.WakeLock mWakeLock;
    private static final String WAKELOCK_TAG = "ServiceStateTracker";

    /** Contains the name of the registered network in CDMA (either ONS or ERI text). */
    protected String mCurPlmn = null;

    protected String mMdn;
    protected int mHomeSystemId[] = null;
    protected int mHomeNetworkId[] = null;
    protected String mMin;
    protected String mPrlVersion;
    protected boolean mIsMinInfoReady = false;

    private boolean mIsEriTextLoaded = false;
    protected boolean mIsSubscriptionFromRuim = false;
    private CdmaSubscriptionSourceManager mCdmaSSM;

    /* Used only for debugging purposes. */
    private String mRegistrationDeniedReason;

    private ContentResolver mCr;
    private String mCurrentCarrier = null;

    private ContentObserver mAutoTimeObserver = new ContentObserver(new Handler()) {
        @Override
        public void onChange(boolean selfChange) {
            if (DBG) log("Auto time state changed");
            revertToNitzTime();
        }
    };

    private ContentObserver mAutoTimeZoneObserver = new ContentObserver(new Handler()) {
        @Override
        public void onChange(boolean selfChange) {
            if (DBG) log("Auto time zone state changed");
            revertToNitzTimeZone();
        }
    };

    public CdmaServiceStateTracker(CDMAPhone phone) {
        this(phone, new CellInfoCdma());
    }

    protected CdmaServiceStateTracker(CDMAPhone phone, CellInfo cellInfo) {
        super(phone, phone.mCi, cellInfo);

        mPhone = phone;
        mCr = phone.getContext().getContentResolver();
        mCellLoc = new CdmaCellLocation();
        mNewCellLoc = new CdmaCellLocation();

        mCdmaSSM = CdmaSubscriptionSourceManager.getInstance(phone.getContext(), mCi, this,
                EVENT_CDMA_SUBSCRIPTION_SOURCE_CHANGED, null);
        mIsSubscriptionFromRuim = (mCdmaSSM.getCdmaSubscriptionSource() ==
                          CdmaSubscriptionSourceManager.SUBSCRIPTION_FROM_RUIM);

        PowerManager powerManager =
                (PowerManager)phone.getContext().getSystemService(Context.POWER_SERVICE);
        mWakeLock = powerManager.newWakeLock(PowerManager.PARTIAL_WAKE_LOCK, WAKELOCK_TAG);

        mCi.registerForRadioStateChanged(this, EVENT_RADIO_STATE_CHANGED, null);

        mCi.registerForVoiceNetworkStateChanged(this, EVENT_NETWORK_STATE_CHANGED_CDMA, null);
        mCi.setOnNITZTime(this, EVENT_NITZ_TIME, null);

        mCi.registerForCdmaPrlChanged(this, EVENT_CDMA_PRL_VERSION_CHANGED, null);
        phone.registerForEriFileLoaded(this, EVENT_ERI_FILE_LOADED, null);
        mCi.registerForCdmaOtaProvision(this,EVENT_OTA_PROVISION_STATUS_CHANGE, null);

        // System setting property AIRPLANE_MODE_ON is set in Settings.
        int airplaneMode = Settings.Global.getInt(mCr, Settings.Global.AIRPLANE_MODE_ON, 0);
        mDesiredPowerState = ! (airplaneMode > 0);

        mCr.registerContentObserver(
                Settings.Global.getUriFor(Settings.Global.AUTO_TIME), true,
                mAutoTimeObserver);
        mCr.registerContentObserver(
            Settings.Global.getUriFor(Settings.Global.AUTO_TIME_ZONE), true,
            mAutoTimeZoneObserver);
        setSignalStrengthDefaultValues();
    }

    @Override
    public void dispose() {
        checkCorrectThread();
        // Unregister for all events.
        mCi.unregisterForRadioStateChanged(this);
        mCi.unregisterForVoiceNetworkStateChanged(this);
        mCi.unregisterForCdmaOtaProvision(this);
        mPhone.unregisterForEriFileLoaded(this);
        if (mUiccApplcation != null) {mUiccApplcation.unregisterForReady(this);}
        if (mIccRecords != null) {mIccRecords.unregisterForRecordsLoaded(this);}
        mCi.unSetOnNITZTime(this);
        mCr.unregisterContentObserver(mAutoTimeObserver);
        mCr.unregisterContentObserver(mAutoTimeZoneObserver);
        mCdmaSSM.dispose(this);
        mCi.unregisterForCdmaPrlChanged(this);
        super.dispose();
    }

    @Override
    protected void finalize() {
        if (DBG) log("CdmaServiceStateTracker finalized");
    }

    /**
     * Registration point for subscription info ready
     * @param h handler to notify
     * @param what what code of message when delivered
     * @param obj placed in Message.obj
     */
    public void registerForSubscriptionInfoReady(Handler h, int what, Object obj) {
        Registrant r = new Registrant(h, what, obj);
        mCdmaForSubscriptionInfoReadyRegistrants.add(r);

        if (isMinInfoReady()) {
            r.notifyRegistrant();
        }
    }

    public void unregisterForSubscriptionInfoReady(Handler h) {
        mCdmaForSubscriptionInfoReadyRegistrants.remove(h);
    }

    /**
     * Save current source of cdma subscription
     * @param source - 1 for NV, 0 for RUIM
     */
    private void saveCdmaSubscriptionSource(int source) {
        log("Storing cdma subscription source: " + source);
        Settings.Global.putInt(mPhone.getContext().getContentResolver(),
                Settings.Global.CDMA_SUBSCRIPTION_MODE,
                source );
    }

    private void getSubscriptionInfoAndStartPollingThreads() {
        mCi.getCDMASubscription(obtainMessage(EVENT_POLL_STATE_CDMA_SUBSCRIPTION));

        // Get Registration Information
        pollState();
    }

    @Override
    public void handleMessage (Message msg) {
        AsyncResult ar;
        int[] ints;
        String[] strings;

        if (!mPhone.mIsTheCurrentActivePhone) {
            loge("Received message " + msg + "[" + msg.what + "]" +
                    " while being destroyed. Ignoring.");
            return;
        }

        switch (msg.what) {
        case EVENT_CDMA_SUBSCRIPTION_SOURCE_CHANGED:
            handleCdmaSubscriptionSource(mCdmaSSM.getCdmaSubscriptionSource());
            break;

        case EVENT_RUIM_READY:
            // TODO: Consider calling setCurrentPreferredNetworkType as we do in GsmSST.
            // cm.setCurrentPreferredNetworkType();

<<<<<<< HEAD
            if (!mSubscribeOnRuimReady && phone.getLteOnCdmaMode() == PhoneConstants.LTE_ON_CDMA_TRUE) {
=======
            if (mPhone.getLteOnCdmaMode() == PhoneConstants.LTE_ON_CDMA_TRUE) {
>>>>>>> 9c430a4d
                // Subscription will be read from SIM I/O
                if (DBG) log("Receive EVENT_RUIM_READY");
                pollState();
            } else {
                if (DBG) log("Receive EVENT_RUIM_READY and Send Request getCDMASubscription.");
                getSubscriptionInfoAndStartPollingThreads();
            }
            mPhone.prepareEri();
            break;

        case EVENT_NV_READY:
            // For Non-RUIM phones, the subscription information is stored in
            // Non Volatile. Here when Non-Volatile is ready, we can poll the CDMA
            // subscription info.
            getSubscriptionInfoAndStartPollingThreads();
            break;

        case EVENT_RADIO_STATE_CHANGED:
            if(mCi.getRadioState() == RadioState.RADIO_ON) {
                handleCdmaSubscriptionSource(mCdmaSSM.getCdmaSubscriptionSource());

                // Signal strength polling stops when radio is off.
                queueNextSignalStrengthPoll();
            }
            // This will do nothing in the 'radio not available' case.
            setPowerStateToDesired();
            pollState();
            break;

        case EVENT_NETWORK_STATE_CHANGED_CDMA:
            pollState();
            break;

        case EVENT_GET_SIGNAL_STRENGTH:
            // This callback is called when signal strength is polled
            // all by itself.

            if (!(mCi.getRadioState().isOn())) {
                // Polling will continue when radio turns back on.
                return;
            }
            ar = (AsyncResult) msg.obj;
            onSignalStrengthResult(ar, false);
            queueNextSignalStrengthPoll();

            break;

        case EVENT_GET_LOC_DONE_CDMA:
            ar = (AsyncResult) msg.obj;

            if (ar.exception == null) {
                String states[] = (String[])ar.result;
                int baseStationId = -1;
                int baseStationLatitude = CdmaCellLocation.INVALID_LAT_LONG;
                int baseStationLongitude = CdmaCellLocation.INVALID_LAT_LONG;
                int systemId = -1;
                int networkId = -1;

                if (states.length > 9) {
                    try {
                        if (states[4] != null) {
                            baseStationId = Integer.parseInt(states[4]);
                        }
                        if (states[5] != null) {
                            baseStationLatitude = Integer.parseInt(states[5]);
                        }
                        if (states[6] != null) {
                            baseStationLongitude = Integer.parseInt(states[6]);
                        }
                        // Some carriers only return lat-lngs of 0,0
                        if (baseStationLatitude == 0 && baseStationLongitude == 0) {
                            baseStationLatitude  = CdmaCellLocation.INVALID_LAT_LONG;
                            baseStationLongitude = CdmaCellLocation.INVALID_LAT_LONG;
                        }
                        if (states[8] != null) {
                            systemId = Integer.parseInt(states[8]);
                        }
                        if (states[9] != null) {
                            networkId = Integer.parseInt(states[9]);
                        }
                    } catch (NumberFormatException ex) {
                        loge("error parsing cell location data: " + ex);
                    }
                }

                mCellLoc.setCellLocationData(baseStationId, baseStationLatitude,
                        baseStationLongitude, systemId, networkId);
                mPhone.notifyLocationChanged();
            }

            // Release any temporary cell lock, which could have been
            // acquired to allow a single-shot location update.
            disableSingleLocationUpdate();
            break;

        case EVENT_POLL_STATE_REGISTRATION_CDMA:
        case EVENT_POLL_STATE_OPERATOR_CDMA:
        case EVENT_POLL_STATE_GPRS:
            ar = (AsyncResult) msg.obj;
            handlePollStateResult(msg.what, ar);
            break;

        case EVENT_POLL_STATE_CDMA_SUBSCRIPTION: // Handle RIL_CDMA_SUBSCRIPTION
            ar = (AsyncResult) msg.obj;

            if (ar.exception == null) {
                String cdmaSubscription[] = (String[])ar.result;
                if (cdmaSubscription != null && cdmaSubscription.length >= 5) {
                    mMdn = cdmaSubscription[0];
                    parseSidNid(cdmaSubscription[1], cdmaSubscription[2]);

                    mMin = cdmaSubscription[3];
                    mPrlVersion = cdmaSubscription[4];
                    if (DBG) log("GET_CDMA_SUBSCRIPTION: MDN=" + mMdn);

                    mIsMinInfoReady = true;

                    updateOtaspState();
                    if (!mIsSubscriptionFromRuim && mIccRecords != null) {
                        if (DBG) {
                            log("GET_CDMA_SUBSCRIPTION set imsi in mIccRecords");
                        }
                        mIccRecords.setImsi(getImsi());
                    } else {
                        if (DBG) {
                            log("GET_CDMA_SUBSCRIPTION either mIccRecords is null  or NV type device" +
                                    " - not setting Imsi in mIccRecords");
                        }
                    }
                } else {
                    if (DBG) {
                        log("GET_CDMA_SUBSCRIPTION: error parsing cdmaSubscription params num="
                            + cdmaSubscription.length);
                    }
                }
            }
            break;

        case EVENT_POLL_SIGNAL_STRENGTH:
            // Just poll signal strength...not part of pollState()

            mCi.getSignalStrength(obtainMessage(EVENT_GET_SIGNAL_STRENGTH));
            break;

        case EVENT_NITZ_TIME:
            ar = (AsyncResult) msg.obj;

            String nitzString = (String)((Object[])ar.result)[0];
            long nitzReceiveTime = ((Long)((Object[])ar.result)[1]).longValue();

            setTimeFromNITZString(nitzString, nitzReceiveTime);
            break;

        case EVENT_SIGNAL_STRENGTH_UPDATE:
            // This is a notification from CommandsInterface.setOnSignalStrengthUpdate.

            ar = (AsyncResult) msg.obj;

            // The radio is telling us about signal strength changes,
            // so we don't have to ask it.
            mDontPollSignalStrength = true;

            onSignalStrengthResult(ar, false);
            break;

        case EVENT_RUIM_RECORDS_LOADED:
            updateSpnDisplay();
            break;

        case EVENT_LOCATION_UPDATES_ENABLED:
            ar = (AsyncResult) msg.obj;

            if (ar.exception == null) {
                mCi.getVoiceRegistrationState(obtainMessage(EVENT_GET_LOC_DONE_CDMA, null));
            }
            break;

        case EVENT_ERI_FILE_LOADED:
            // Repoll the state once the ERI file has been loaded.
            if (DBG) log("[CdmaServiceStateTracker] ERI file has been loaded, repolling.");
            pollState();
            break;

        case EVENT_OTA_PROVISION_STATUS_CHANGE:
            ar = (AsyncResult)msg.obj;
            if (ar.exception == null) {
                ints = (int[]) ar.result;
                int otaStatus = ints[0];
                if (otaStatus == Phone.CDMA_OTA_PROVISION_STATUS_COMMITTED
                    || otaStatus == Phone.CDMA_OTA_PROVISION_STATUS_OTAPA_STOPPED) {
                    if (DBG) log("EVENT_OTA_PROVISION_STATUS_CHANGE: Complete, Reload MDN");
                    mCi.getCDMASubscription( obtainMessage(EVENT_POLL_STATE_CDMA_SUBSCRIPTION));
                }
            }
            break;

        case EVENT_CDMA_PRL_VERSION_CHANGED:
            ar = (AsyncResult)msg.obj;
            if (ar.exception == null) {
                ints = (int[]) ar.result;
                mPrlVersion = Integer.toString(ints[0]);
            }
            break;

        default:
            super.handleMessage(msg);
        break;
        }
    }

    //***** Private Instance Methods

    private void handleCdmaSubscriptionSource(int newSubscriptionSource) {
        log("Subscription Source : " + newSubscriptionSource);
        mIsSubscriptionFromRuim =
            (newSubscriptionSource == CdmaSubscriptionSourceManager.SUBSCRIPTION_FROM_RUIM);
        saveCdmaSubscriptionSource(newSubscriptionSource);
        if (!mIsSubscriptionFromRuim) {
            // NV is ready when subscription source is NV
            sendMessage(obtainMessage(EVENT_NV_READY));
        }
    }

    @Override
    protected void setPowerStateToDesired() {
        // If we want it on and it's off, turn it on
        if (mDesiredPowerState
            && mCi.getRadioState() == CommandsInterface.RadioState.RADIO_OFF) {
            mCi.setRadioPower(true, null);
        } else if (!mDesiredPowerState && mCi.getRadioState().isOn()) {
            DcTrackerBase dcTracker = mPhone.mDcTracker;

            // If it's on and available and we want it off gracefully
            powerOffRadioSafely(dcTracker);
        } // Otherwise, we're in the desired state
    }

    @Override
    protected void updateSpnDisplay() {
        // mOperatorAlphaLong contains the ERI text
        String plmn = mSS.getOperatorAlphaLong();
        if (!TextUtils.equals(plmn, mCurPlmn)) {
            // Allow A blank plmn, "" to set showPlmn to true. Previously, we
            // would set showPlmn to true only if plmn was not empty, i.e. was not
            // null and not blank. But this would cause us to incorrectly display
            // "No Service". Now showPlmn is set to true for any non null string.
            boolean showPlmn = plmn != null;
            if (DBG) {
                log(String.format("updateSpnDisplay: changed sending intent" +
                            " showPlmn='%b' plmn='%s'", showPlmn, plmn));
            }
            Intent intent = new Intent(TelephonyIntents.SPN_STRINGS_UPDATED_ACTION);
            intent.addFlags(Intent.FLAG_RECEIVER_REPLACE_PENDING);
            intent.putExtra(TelephonyIntents.EXTRA_SHOW_SPN, false);
            intent.putExtra(TelephonyIntents.EXTRA_SPN, "");
            intent.putExtra(TelephonyIntents.EXTRA_SHOW_PLMN, showPlmn);
            intent.putExtra(TelephonyIntents.EXTRA_PLMN, plmn);
            mPhone.getContext().sendStickyBroadcastAsUser(intent, UserHandle.ALL);
        }

        mCurPlmn = plmn;
    }

    @Override
    protected Phone getPhone() {
        return mPhone;
    }

    /**
    * Hanlde the PollStateResult message
    */
    protected void handlePollStateResultMessage(int what, AsyncResult ar){
        int ints[];
        String states[];
        switch (what) {
            case EVENT_POLL_STATE_GPRS: {
                states = (String[])ar.result;
                if (DBG) {
                    log("handlePollStateResultMessage: EVENT_POLL_STATE_GPRS states.length=" +
                            states.length + " states=" + states);
                }

                int regState = ServiceState.RIL_REG_STATE_UNKNOWN;
                int dataRadioTechnology = 0;

                if (states.length > 0) {
                    try {
                        regState = Integer.parseInt(states[0]);
    
                        // states[3] (if present) is the current radio technology
                        if (states.length >= 4 && states[3] != null) {
                            dataRadioTechnology = Integer.parseInt(states[3]);
                        }
                    } catch (NumberFormatException ex) {
                        loge("handlePollStateResultMessage: error parsing GprsRegistrationState: "
                                        + ex);
                    }
                }

                int dataRegState = regCodeToServiceState(regState);
                mNewSS.setDataRegState(dataRegState);
                mNewSS.setRilDataRadioTechnology(dataRadioTechnology);
                if (DBG) {
                    log("handlPollStateResultMessage: cdma setDataRegState=" + dataRegState
                            + " regState=" + regState
                            + " dataRadioTechnology=" + dataRadioTechnology);
                }
                break;
            }

            case EVENT_POLL_STATE_REGISTRATION_CDMA: // Handle RIL_REQUEST_REGISTRATION_STATE.
                states = (String[])ar.result;

                int registrationState = 4;     //[0] registrationState
                int radioTechnology = -1;      //[3] radioTechnology
                int baseStationId = -1;        //[4] baseStationId
                //[5] baseStationLatitude
                int baseStationLatitude = CdmaCellLocation.INVALID_LAT_LONG;
                //[6] baseStationLongitude
                int baseStationLongitude = CdmaCellLocation.INVALID_LAT_LONG;
                int cssIndicator = 0;          //[7] init with 0, because it is treated as a boolean
                int systemId = 0;              //[8] systemId
                int networkId = 0;             //[9] networkId
                int roamingIndicator = -1;     //[10] Roaming indicator
                int systemIsInPrl = 0;         //[11] Indicates if current system is in PRL
                int defaultRoamingIndicator = 0;  //[12] Is default roaming indicator from PRL
                int reasonForDenial = 0;       //[13] Denial reason if registrationState = 3

                if (states.length >= 14) {
                    try {
                        if (states[0] != null) {
                            registrationState = Integer.parseInt(states[0]);
                        }
                        if (states[3] != null) {
                            radioTechnology = Integer.parseInt(states[3]);
                        }
                        if (states[4] != null) {
                            baseStationId = Integer.parseInt(states[4]);
                        }
                        if (states[5] != null) {
                            baseStationLatitude = Integer.parseInt(states[5]);
                        }
                        if (states[6] != null) {
                            baseStationLongitude = Integer.parseInt(states[6]);
                        }
                        // Some carriers only return lat-lngs of 0,0
                        if (baseStationLatitude == 0 && baseStationLongitude == 0) {
                            baseStationLatitude  = CdmaCellLocation.INVALID_LAT_LONG;
                            baseStationLongitude = CdmaCellLocation.INVALID_LAT_LONG;
                        }
                        if (states[7] != null) {
                            cssIndicator = Integer.parseInt(states[7]);
                        }
                        if (states[8] != null) {
                            systemId = Integer.parseInt(states[8]);
                        }
                        if (states[9] != null) {
                            networkId = Integer.parseInt(states[9]);
                        }
                        if (states[10] != null) {
                            roamingIndicator = Integer.parseInt(states[10]);
                        }
                        if (states[11] != null) {
                            systemIsInPrl = Integer.parseInt(states[11]);
                        }
                        if (states[12] != null) {
                            defaultRoamingIndicator = Integer.parseInt(states[12]);
                        }
                        if (states[13] != null) {
                            reasonForDenial = Integer.parseInt(states[13]);
                        }
                    } catch (NumberFormatException ex) {
                        loge("EVENT_POLL_STATE_REGISTRATION_CDMA: error parsing: " + ex);
                    }
                } else {
                    throw new RuntimeException("Warning! Wrong number of parameters returned from "
                                         + "RIL_REQUEST_REGISTRATION_STATE: expected 14 or more "
                                         + "strings and got " + states.length + " strings");
                }

                mRegistrationState = registrationState;
                // When registration state is roaming and TSB58
                // roaming indicator is not in the carrier-specified
                // list of ERIs for home system, mCdmaRoaming is true.
                mCdmaRoaming =
                        regCodeIsRoaming(registrationState) && !isRoamIndForHomeSystem(states[10]);
                mNewSS.setState (regCodeToServiceState(registrationState));

                mNewSS.setRilVoiceRadioTechnology(radioTechnology);

                mNewSS.setCssIndicator(cssIndicator);
                mNewSS.setSystemAndNetworkId(systemId, networkId);
                mRoamingIndicator = roamingIndicator;
                mIsInPrl = (systemIsInPrl == 0) ? false : true;
                mDefaultRoamingIndicator = defaultRoamingIndicator;


                // Values are -1 if not available.
                mNewCellLoc.setCellLocationData(baseStationId, baseStationLatitude,
                        baseStationLongitude, systemId, networkId);

                if (reasonForDenial == 0) {
                    mRegistrationDeniedReason = ServiceStateTracker.REGISTRATION_DENIED_GEN;
                } else if (reasonForDenial == 1) {
                    mRegistrationDeniedReason = ServiceStateTracker.REGISTRATION_DENIED_AUTH;
                } else {
                    mRegistrationDeniedReason = "";
                }
    
                if (mRegistrationState == 3) {
                    if (DBG) log("Registration denied, " + mRegistrationDeniedReason);
                }
                break;

            case EVENT_POLL_STATE_OPERATOR_CDMA: // Handle RIL_REQUEST_OPERATOR
                String opNames[] = (String[])ar.result;
    
                if (opNames != null && opNames.length >= 3) {
                    // If the NUMERIC field isn't valid use PROPERTY_CDMA_HOME_OPERATOR_NUMERIC
                    if ((opNames[2] == null) || (opNames[2].length() < 5)
                            || ("00000".equals(opNames[2]))) {
                        opNames[2] = SystemProperties.get(
                                CDMAPhone.PROPERTY_CDMA_HOME_OPERATOR_NUMERIC, "00000");
                        if (DBG) {
                            log("RIL_REQUEST_OPERATOR.response[2], the numeric, " +
                                    " is bad. Using SystemProperties '" +
                                            CDMAPhone.PROPERTY_CDMA_HOME_OPERATOR_NUMERIC +
                                    "'= " + opNames[2]);
                        }
                    }

                    if (!mIsSubscriptionFromRuim) {
                        // In CDMA in case on NV, the ss.mOperatorAlphaLong is set later with the
                        // ERI text, so here it is ignored what is coming from the modem.
                        mNewSS.setOperatorName(null, opNames[1], opNames[2]);
                    } else {
                        mNewSS.setOperatorName(opNames[0], opNames[1], opNames[2]);
                    }
                } else {
                    if (DBG) log("EVENT_POLL_STATE_OPERATOR_CDMA: error parsing opNames");
                }
                break;

            
            default:
    
                
                loge("handlePollStateResultMessage: RIL response handle in wrong phone!"
                        + " Expected CDMA RIL request and get GSM RIL request.");
                break;
        }
    }

    /**
     * Handle the result of one of the pollState() - related requests
     */
    @Override
    protected void handlePollStateResult(int what, AsyncResult ar) {
        // Ignore stale requests from last poll.
        if (ar.userObj != mPollingContext) return;

        if (ar.exception != null) {
            CommandException.Error err=null;

            if (ar.exception instanceof CommandException) {
                err = ((CommandException)(ar.exception)).getCommandError();
            }

            if (err == CommandException.Error.RADIO_NOT_AVAILABLE) {
                // Radio has crashed or turned off.
                cancelPollState();
                return;
            }

            if (!mCi.getRadioState().isOn()) {
                // Radio has crashed or turned off.
                cancelPollState();
                return;
            }

            if (err != CommandException.Error.OP_NOT_ALLOWED_BEFORE_REG_NW) {
                loge("handlePollStateResult: RIL returned an error where it must succeed"
                        + ar.exception);
            }
        } else try {
            handlePollStateResultMessage(what, ar);
        } catch (RuntimeException ex) {
            loge("handlePollStateResult: Exception while polling service state. "
                    + "Probably malformed RIL response." + ex);
        }

        mPollingContext[0]--;

        if (mPollingContext[0] == 0) {
            boolean namMatch = false;
            if (!isSidsAllZeros() && isHomeSid(mNewSS.getSystemId())) {
                namMatch = true;
            }

            // Setting SS Roaming (general)
            if (mIsSubscriptionFromRuim) {
                mNewSS.setRoaming(isRoamingBetweenOperators(mCdmaRoaming, mNewSS));
            } else {
                mNewSS.setRoaming(mCdmaRoaming);
            }

            // Setting SS CdmaRoamingIndicator and CdmaDefaultRoamingIndicator
            mNewSS.setCdmaDefaultRoamingIndicator(mDefaultRoamingIndicator);
            mNewSS.setCdmaRoamingIndicator(mRoamingIndicator);
            boolean isPrlLoaded = true;
            if (TextUtils.isEmpty(mPrlVersion)) {
                isPrlLoaded = false;
            }
            if (!isPrlLoaded) {
                mNewSS.setCdmaRoamingIndicator(EriInfo.ROAMING_INDICATOR_OFF);
            } else if (!isSidsAllZeros()) {
                if (!namMatch && !mIsInPrl) {
                    // Use default
                    mNewSS.setCdmaRoamingIndicator(mDefaultRoamingIndicator);
                } else if (namMatch && !mIsInPrl) {
                    mNewSS.setCdmaRoamingIndicator(EriInfo.ROAMING_INDICATOR_FLASH);
                } else if (!namMatch && mIsInPrl) {
                    // Use the one from PRL/ERI
                    mNewSS.setCdmaRoamingIndicator(mRoamingIndicator);
                } else {
                    // It means namMatch && mIsInPrl
                    if ((mRoamingIndicator <= 2)) {
                        mNewSS.setCdmaRoamingIndicator(EriInfo.ROAMING_INDICATOR_OFF);
                    } else {
                        // Use the one from PRL/ERI
                        mNewSS.setCdmaRoamingIndicator(mRoamingIndicator);
                    }
                }
            }

            int roamingIndicator = mNewSS.getCdmaRoamingIndicator();
            mNewSS.setCdmaEriIconIndex(mPhone.mEriManager.getCdmaEriIconIndex(roamingIndicator,
                    mDefaultRoamingIndicator));
            mNewSS.setCdmaEriIconMode(mPhone.mEriManager.getCdmaEriIconMode(roamingIndicator,
                    mDefaultRoamingIndicator));

            // NOTE: Some operator may require overriding mCdmaRoaming
            // (set by the modem), depending on the mRoamingIndicator.

            if (DBG) {
                log("Set CDMA Roaming Indicator to: " + mNewSS.getCdmaRoamingIndicator()
                    + ". mCdmaRoaming = " + mCdmaRoaming + ", isPrlLoaded = " + isPrlLoaded
                    + ". namMatch = " + namMatch + " , mIsInPrl = " + mIsInPrl
                    + ", mRoamingIndicator = " + mRoamingIndicator
                    + ", mDefaultRoamingIndicator= " + mDefaultRoamingIndicator);
            }
            pollStateDone();
        }

    }

    protected void setSignalStrengthDefaultValues() {
        mSignalStrength = new SignalStrength( false);
    }

    /**
     * A complete "service state" from our perspective is
     * composed of a handful of separate requests to the radio.
     *
     * We make all of these requests at once, but then abandon them
     * and start over again if the radio notifies us that some
     * event has changed
     */
    protected void
    pollState() {
        mPollingContext = new int[1];
        mPollingContext[0] = 0;

        switch (mCi.getRadioState()) {
        case RADIO_UNAVAILABLE:
            mNewSS.setStateOutOfService();
            mNewCellLoc.setStateInvalid();
            setSignalStrengthDefaultValues();
            mGotCountryCode = false;

            pollStateDone();
            break;

        case RADIO_OFF:
            mNewSS.setStateOff();
            mNewCellLoc.setStateInvalid();
            setSignalStrengthDefaultValues();
            mGotCountryCode = false;

            pollStateDone();
            break;

        default:
            // Issue all poll-related commands at once, then count
            // down the responses which are allowed to arrive
            // out-of-order.

            mPollingContext[0]++;
            // RIL_REQUEST_OPERATOR is necessary for CDMA
            mCi.getOperator(
                    obtainMessage(EVENT_POLL_STATE_OPERATOR_CDMA, mPollingContext));

            mPollingContext[0]++;
            // RIL_REQUEST_VOICE_REGISTRATION_STATE is necessary for CDMA
            mCi.getVoiceRegistrationState(
                    obtainMessage(EVENT_POLL_STATE_REGISTRATION_CDMA, mPollingContext));

            mPollingContext[0]++;
            // RIL_REQUEST_DATA_REGISTRATION_STATE
            mCi.getDataRegistrationState(obtainMessage(EVENT_POLL_STATE_GPRS,
                                        mPollingContext));
            break;
        }
    }

    protected void fixTimeZone(String isoCountryCode) {
        TimeZone zone = null;
        // If the offset is (0, false) and the time zone property
        // is set, use the time zone property rather than GMT.
        String zoneName = SystemProperties.get(TIMEZONE_PROPERTY);
        if (DBG) {
            log("fixTimeZone zoneName='" + zoneName +
                "' mZoneOffset=" + mZoneOffset + " mZoneDst=" + mZoneDst +
                " iso-cc='" + isoCountryCode +
                "' iso-cc-idx=" + Arrays.binarySearch(GMT_COUNTRY_CODES, isoCountryCode));
        }
        if ((mZoneOffset == 0) && (mZoneDst == false) && (zoneName != null)
                && (zoneName.length() > 0)
                && (Arrays.binarySearch(GMT_COUNTRY_CODES, isoCountryCode) < 0)) {
            // For NITZ string without time zone,
            // need adjust time to reflect default time zone setting
            zone = TimeZone.getDefault();
            if (mNeedFixZone) {
                long ctm = System.currentTimeMillis();
                long tzOffset = zone.getOffset(ctm);
                if (DBG) {
                    log("fixTimeZone: tzOffset=" + tzOffset +
                            " ltod=" + TimeUtils.logTimeOfDay(ctm));
                }
                if (getAutoTime()) {
                    long adj = ctm - tzOffset;
                    if (DBG) log("fixTimeZone: adj ltod=" + TimeUtils.logTimeOfDay(adj));
                    setAndBroadcastNetworkSetTime(adj);
                } else {
                    // Adjust the saved NITZ time to account for tzOffset.
                    mSavedTime = mSavedTime - tzOffset;
                    if (DBG) log("fixTimeZone: adj mSavedTime=" + mSavedTime);
                }
            }
            if (DBG) log("fixTimeZone: using default TimeZone");
        } else if (isoCountryCode.equals("")) {
            // Country code not found. This is likely a test network.
            // Get a TimeZone based only on the NITZ parameters (best guess).
            zone = getNitzTimeZone(mZoneOffset, mZoneDst, mZoneTime);
            if (DBG) log("fixTimeZone: using NITZ TimeZone");
        } else {
            zone = TimeUtils.getTimeZone(mZoneOffset, mZoneDst, mZoneTime, isoCountryCode);
            if (DBG) log("fixTimeZone: using getTimeZone(off, dst, time, iso)");
        }

        mNeedFixZone = false;

        if (zone != null) {
            log("fixTimeZone: zone != null zone.getID=" + zone.getID());
            if (getAutoTimeZone()) {
                setAndBroadcastNetworkSetTimeZone(zone.getID());
            } else {
                log("fixTimeZone: skip changing zone as getAutoTimeZone was false");
            }
            saveNitzTimeZone(zone.getID());
        } else {
            log("fixTimeZone: zone == null, do nothing for zone");
        }
    }

    protected void pollStateDone() {
        if (DBG) log("pollStateDone: cdma oldSS=[" + mSS + "] newSS=[" + mNewSS + "]");

        if (Build.IS_DEBUGGABLE && SystemProperties.getBoolean(PROP_FORCE_ROAMING, false)) {
            mNewSS.setRoaming(true);
        }

        useDataRegStateForDataOnlyDevices();

        boolean hasRegistered =
            mSS.getVoiceRegState() != ServiceState.STATE_IN_SERVICE
            && mNewSS.getVoiceRegState() == ServiceState.STATE_IN_SERVICE;

        boolean hasDeregistered =
            mSS.getVoiceRegState() == ServiceState.STATE_IN_SERVICE
            && mNewSS.getVoiceRegState() != ServiceState.STATE_IN_SERVICE;

        boolean hasCdmaDataConnectionAttached =
            mSS.getDataRegState() != ServiceState.STATE_IN_SERVICE
            && mNewSS.getDataRegState() == ServiceState.STATE_IN_SERVICE;

        boolean hasCdmaDataConnectionDetached =
            mSS.getDataRegState() == ServiceState.STATE_IN_SERVICE
            && mNewSS.getDataRegState() != ServiceState.STATE_IN_SERVICE;

        boolean hasCdmaDataConnectionChanged =
                       mSS.getDataRegState() != mNewSS.getDataRegState();

        boolean hasRilDataRadioTechnologyChanged =
                mSS.getRilDataRadioTechnology() != mNewSS.getRilDataRadioTechnology();

        boolean hasChanged = !mNewSS.equals(mSS);

        boolean hasRoamingOn = !mSS.getRoaming() && mNewSS.getRoaming();

        boolean hasRoamingOff = mSS.getRoaming() && !mNewSS.getRoaming();

        boolean hasLocationChanged = !mNewCellLoc.equals(mCellLoc);

        // Add an event log when connection state changes
        if (mSS.getVoiceRegState() != mNewSS.getVoiceRegState() ||
                mSS.getDataRegState() != mNewSS.getDataRegState()) {
            EventLog.writeEvent(EventLogTags.CDMA_SERVICE_STATE_CHANGE,
                    mSS.getVoiceRegState(), mSS.getDataRegState(),
                    mNewSS.getVoiceRegState(), mNewSS.getDataRegState());
        }

        ServiceState tss;
        tss = mSS;
        mSS = mNewSS;
        mNewSS = tss;
        // clean slate for next time
        mNewSS.setStateOutOfService();

        CdmaCellLocation tcl = mCellLoc;
        mCellLoc = mNewCellLoc;
        mNewCellLoc = tcl;

        mNewSS.setStateOutOfService(); // clean slate for next time

        if (hasRilDataRadioTechnologyChanged) {
            mPhone.setSystemProperty(TelephonyProperties.PROPERTY_DATA_NETWORK_TYPE,
                    ServiceState.rilRadioTechnologyToString(mSS.getRilDataRadioTechnology()));
        }

        if (hasRegistered) {
            mNetworkAttachedRegistrants.notifyRegistrants();
        }

        if (hasChanged) {
            if ((mCi.getRadioState().isOn()) && (!mIsSubscriptionFromRuim)) {
                String eriText;
                // Now the CDMAPhone sees the new ServiceState so it can get the new ERI text
                if (mSS.getVoiceRegState() == ServiceState.STATE_IN_SERVICE) {
                    eriText = mPhone.getCdmaEriText();
                } else {
                    // Note that ServiceState.STATE_OUT_OF_SERVICE is valid used for
                    // mRegistrationState 0,2,3 and 4
                    eriText = mPhone.getContext().getText(
                            com.android.internal.R.string.roamingTextSearching).toString();
                }
                mSS.setOperatorAlphaLong(eriText);
            }

            String operatorNumeric;

            mPhone.setSystemProperty(TelephonyProperties.PROPERTY_OPERATOR_ALPHA,
                    mSS.getOperatorAlphaLong());

            String prevOperatorNumeric =
                    SystemProperties.get(TelephonyProperties.PROPERTY_OPERATOR_NUMERIC, "");
            operatorNumeric = mSS.getOperatorNumeric();
            mPhone.setSystemProperty(TelephonyProperties.PROPERTY_OPERATOR_NUMERIC, operatorNumeric);

            if (operatorNumeric == null) {
                if (DBG) log("operatorNumeric is null");
                mPhone.setSystemProperty(TelephonyProperties.PROPERTY_OPERATOR_ISO_COUNTRY, "");
                mGotCountryCode = false;
            } else {
                String isoCountryCode = "";
                String mcc = operatorNumeric.substring(0, 3);
                try{
                    isoCountryCode = MccTable.countryCodeForMcc(Integer.parseInt(
                            operatorNumeric.substring(0,3)));
                } catch ( NumberFormatException ex){
                    loge("pollStateDone: countryCodeForMcc error" + ex);
                } catch ( StringIndexOutOfBoundsException ex) {
                    loge("pollStateDone: countryCodeForMcc error" + ex);
                }

                mPhone.setSystemProperty(TelephonyProperties.PROPERTY_OPERATOR_ISO_COUNTRY,
                        isoCountryCode);
                mGotCountryCode = true;

                if (shouldFixTimeZoneNow(mPhone, operatorNumeric, prevOperatorNumeric,
                        mNeedFixZone)) {
                    fixTimeZone(isoCountryCode);
                }
            }

            mPhone.setSystemProperty(TelephonyProperties.PROPERTY_OPERATOR_ISROAMING,
                    mSS.getRoaming() ? "true" : "false");

            updateSpnDisplay();
            mPhone.notifyServiceStateChanged(mSS);
        }

        if (hasCdmaDataConnectionAttached) {
            mAttachedRegistrants.notifyRegistrants();
        }

        if (hasCdmaDataConnectionDetached) {
            mDetachedRegistrants.notifyRegistrants();
        }

        if (hasCdmaDataConnectionChanged || hasRilDataRadioTechnologyChanged) {
            mPhone.notifyDataConnection(null);
        }

        if (hasRoamingOn) {
            mRoamingOnRegistrants.notifyRegistrants();
        }

        if (hasRoamingOff) {
            mRoamingOffRegistrants.notifyRegistrants();
        }

        if (hasLocationChanged) {
            mPhone.notifyLocationChanged();
        }
        // TODO: Add CdmaCellIdenity updating, see CdmaLteServiceStateTracker.
    }

    /**
     * Returns a TimeZone object based only on parameters from the NITZ string.
     */
    private TimeZone getNitzTimeZone(int offset, boolean dst, long when) {
        TimeZone guess = findTimeZone(offset, dst, when);
        if (guess == null) {
            // Couldn't find a proper timezone.  Perhaps the DST data is wrong.
            guess = findTimeZone(offset, !dst, when);
        }
        if (DBG) log("getNitzTimeZone returning " + (guess == null ? guess : guess.getID()));
        return guess;
    }

    private TimeZone findTimeZone(int offset, boolean dst, long when) {
        int rawOffset = offset;
        if (dst) {
            rawOffset -= 3600000;
        }
        String[] zones = TimeZone.getAvailableIDs(rawOffset);
        TimeZone guess = null;
        Date d = new Date(when);
        for (String zone : zones) {
            TimeZone tz = TimeZone.getTimeZone(zone);
            if (tz.getOffset(when) == offset &&
                    tz.inDaylightTime(d) == dst) {
                guess = tz;
                break;
            }
        }

        return guess;
    }

    /**
     * TODO: This code is exactly the same as in GsmServiceStateTracker
     * and has a TODO to not poll signal strength if screen is off.
     * This code should probably be hoisted to the base class so
     * the fix, when added, works for both.
     */
    private void
    queueNextSignalStrengthPoll() {
        if (mDontPollSignalStrength) {
            // The radio is telling us about signal strength changes
            // we don't have to ask it
            return;
        }

        Message msg;

        msg = obtainMessage();
        msg.what = EVENT_POLL_SIGNAL_STRENGTH;

        // TODO Don't poll signal strength if screen is off
        sendMessageDelayed(msg, POLL_PERIOD_MILLIS);
    }

    protected int radioTechnologyToDataServiceState(int code) {
        int retVal = ServiceState.STATE_OUT_OF_SERVICE;
        switch(code) {
        case 0:
        case 1:
        case 2:
        case 3:
        case 4:
        case 5:
            break;
        case 6: // RADIO_TECHNOLOGY_1xRTT
        case 7: // RADIO_TECHNOLOGY_EVDO_0
        case 8: // RADIO_TECHNOLOGY_EVDO_A
        case 12: // RADIO_TECHNOLOGY_EVDO_B
        case 13: // RADIO_TECHNOLOGY_EHRPD
            retVal = ServiceState.STATE_IN_SERVICE;
            break;
        default:
            loge("radioTechnologyToDataServiceState: Wrong radioTechnology code.");
        break;
        }
        return(retVal);
    }

    /** code is registration state 0-5 from TS 27.007 7.2 */
    protected int
    regCodeToServiceState(int code) {
        switch (code) {
        case 0: // Not searching and not registered
            return ServiceState.STATE_OUT_OF_SERVICE;
        case 1:
            return ServiceState.STATE_IN_SERVICE;
        case 2: // 2 is "searching", fall through
        case 3: // 3 is "registration denied", fall through
        case 4: // 4 is "unknown", not valid in current baseband
            return ServiceState.STATE_OUT_OF_SERVICE;
        case 5:// 5 is "Registered, roaming"
            return ServiceState.STATE_IN_SERVICE;

        default:
            loge("regCodeToServiceState: unexpected service state " + code);
        return ServiceState.STATE_OUT_OF_SERVICE;
        }
    }

    @Override
    public int getCurrentDataConnectionState() {
        return mSS.getDataRegState();
    }

    /**
     * code is registration state 0-5 from TS 27.007 7.2
     * returns true if registered roam, false otherwise
     */
    private boolean
    regCodeIsRoaming (int code) {
        // 5 is  "in service -- roam"
        return 5 == code;
    }

    /**
     * Determine whether a roaming indicator is in the carrier-specified list of ERIs for
     * home system
     *
     * @param roamInd roaming indicator in String
     * @return true if the roamInd is in the carrier-specified list of ERIs for home network
     */
    private boolean isRoamIndForHomeSystem(String roamInd) {
        // retrieve the carrier-specified list of ERIs for home system
        String homeRoamIndicators = SystemProperties.get("ro.cdma.homesystem");

        if (!TextUtils.isEmpty(homeRoamIndicators)) {
            // searches through the comma-separated list for a match,
            // return true if one is found.
            for (String homeRoamInd : homeRoamIndicators.split(",")) {
                if (homeRoamInd.equals(roamInd)) {
                    return true;
                }
            }
            // no matches found against the list!
            return false;
        }

        // no system property found for the roaming indicators for home system
        return false;
    }

    /**
     * Set roaming state when cdmaRoaming is true and ons is different from spn
     * @param cdmaRoaming TS 27.007 7.2 CREG registered roaming
     * @param s ServiceState hold current ons
     * @return true for roaming state set
     */
    private
    boolean isRoamingBetweenOperators(boolean cdmaRoaming, ServiceState s) {
        String spn = SystemProperties.get(TelephonyProperties.PROPERTY_ICC_OPERATOR_ALPHA, "empty");

        // NOTE: in case of RUIM we should completely ignore the ERI data file and
        // mOperatorAlphaLong is set from RIL_REQUEST_OPERATOR response 0 (alpha ONS)
        String onsl = s.getOperatorAlphaLong();
        String onss = s.getOperatorAlphaShort();

        boolean equalsOnsl = onsl != null && spn.equals(onsl);
        boolean equalsOnss = onss != null && spn.equals(onss);

        return cdmaRoaming && !(equalsOnsl || equalsOnss);
    }


    /**
     * nitzReceiveTime is time_t that the NITZ time was posted
     */

    private
    void setTimeFromNITZString (String nitz, long nitzReceiveTime)
    {
        // "yy/mm/dd,hh:mm:ss(+/-)tz"
        // tz is in number of quarter-hours

        long start = SystemClock.elapsedRealtime();
        if (DBG) {
            log("NITZ: " + nitz + "," + nitzReceiveTime +
                        " start=" + start + " delay=" + (start - nitzReceiveTime));
        }

        try {
            /* NITZ time (hour:min:sec) will be in UTC but it supplies the timezone
             * offset as well (which we won't worry about until later) */
            Calendar c = Calendar.getInstance(TimeZone.getTimeZone("GMT"));

            c.clear();
            c.set(Calendar.DST_OFFSET, 0);

            String[] nitzSubs = nitz.split("[/:,+-]");

            int year = 2000 + Integer.parseInt(nitzSubs[0]);
            c.set(Calendar.YEAR, year);

            // month is 0 based!
            int month = Integer.parseInt(nitzSubs[1]) - 1;
            c.set(Calendar.MONTH, month);

            int date = Integer.parseInt(nitzSubs[2]);
            c.set(Calendar.DATE, date);

            int hour = Integer.parseInt(nitzSubs[3]);
            c.set(Calendar.HOUR, hour);

            int minute = Integer.parseInt(nitzSubs[4]);
            c.set(Calendar.MINUTE, minute);

            int second = Integer.parseInt(nitzSubs[5]);
            c.set(Calendar.SECOND, second);

            boolean sign = (nitz.indexOf('-') == -1);

            int tzOffset = Integer.parseInt(nitzSubs[6]);

            int dst = (nitzSubs.length >= 8 ) ? Integer.parseInt(nitzSubs[7])
                                              : 0;

            // The zone offset received from NITZ is for current local time,
            // so DST correction is already applied.  Don't add it again.
            //
            // tzOffset += dst * 4;
            //
            // We could unapply it if we wanted the raw offset.

            tzOffset = (sign ? 1 : -1) * tzOffset * 15 * 60 * 1000;

            TimeZone    zone = null;

            // As a special extension, the Android emulator appends the name of
            // the host computer's timezone to the nitz string. this is zoneinfo
            // timezone name of the form Area!Location or Area!Location!SubLocation
            // so we need to convert the ! into /
            if (nitzSubs.length >= 9) {
                String  tzname = nitzSubs[8].replace('!','/');
                zone = TimeZone.getTimeZone( tzname );
            }

            String iso = SystemProperties.get(TelephonyProperties.PROPERTY_OPERATOR_ISO_COUNTRY);

            if (zone == null) {
                if (mGotCountryCode) {
                    if (iso != null && iso.length() > 0) {
                        zone = TimeUtils.getTimeZone(tzOffset, dst != 0,
                                c.getTimeInMillis(),
                                iso);
                    } else {
                        // We don't have a valid iso country code.  This is
                        // most likely because we're on a test network that's
                        // using a bogus MCC (eg, "001"), so get a TimeZone
                        // based only on the NITZ parameters.
                        zone = getNitzTimeZone(tzOffset, (dst != 0), c.getTimeInMillis());
                    }
                }
            }

            if ((zone == null) || (mZoneOffset != tzOffset) || (mZoneDst != (dst != 0))){
                // We got the time before the country or the zone has changed
                // so we don't know how to identify the DST rules yet.  Save
                // the information and hope to fix it up later.

                mNeedFixZone = true;
                mZoneOffset  = tzOffset;
                mZoneDst     = dst != 0;
                mZoneTime    = c.getTimeInMillis();
            }
            if (DBG) {
                log("NITZ: tzOffset=" + tzOffset + " dst=" + dst + " zone=" +
                        (zone!=null ? zone.getID() : "NULL") +
                        " iso=" + iso + " mGotCountryCode=" + mGotCountryCode +
                        " mNeedFixZone=" + mNeedFixZone);
            }

            if (zone != null) {
                if (getAutoTimeZone()) {
                    setAndBroadcastNetworkSetTimeZone(zone.getID());
                }
                saveNitzTimeZone(zone.getID());
            }

            String ignore = SystemProperties.get("gsm.ignore-nitz");
            if (ignore != null && ignore.equals("yes")) {
                if (DBG) log("NITZ: Not setting clock because gsm.ignore-nitz is set");
                return;
            }

            try {
                mWakeLock.acquire();

                /**
                 * Correct the NITZ time by how long its taken to get here.
                 */
                long millisSinceNitzReceived
                        = SystemClock.elapsedRealtime() - nitzReceiveTime;

                if (millisSinceNitzReceived < 0) {
                    // Sanity check: something is wrong
                    if (DBG) {
                        log("NITZ: not setting time, clock has rolled "
                                        + "backwards since NITZ time was received, "
                                        + nitz);
                    }
                    return;
                }

                if (millisSinceNitzReceived > Integer.MAX_VALUE) {
                    // If the time is this far off, something is wrong > 24 days!
                    if (DBG) {
                        log("NITZ: not setting time, processing has taken "
                                    + (millisSinceNitzReceived / (1000 * 60 * 60 * 24))
                                    + " days");
                    }
                    return;
                }

                // Note: with range checks above, cast to int is safe
                c.add(Calendar.MILLISECOND, (int)millisSinceNitzReceived);

                if (getAutoTime()) {
                    /**
                     * Update system time automatically
                     */
                    long gained = c.getTimeInMillis() - System.currentTimeMillis();
                    long timeSinceLastUpdate = SystemClock.elapsedRealtime() - mSavedAtTime;
                    int nitzUpdateSpacing = Settings.Global.getInt(mCr,
                            Settings.Global.NITZ_UPDATE_SPACING, mNitzUpdateSpacing);
                    int nitzUpdateDiff = Settings.Global.getInt(mCr,
                            Settings.Global.NITZ_UPDATE_DIFF, mNitzUpdateDiff);

                    if ((mSavedAtTime == 0) || (timeSinceLastUpdate > nitzUpdateSpacing)
                            || (Math.abs(gained) > nitzUpdateDiff)) {
                        if (DBG) {
                            log("NITZ: Auto updating time of day to " + c.getTime()
                                + " NITZ receive delay=" + millisSinceNitzReceived
                                + "ms gained=" + gained + "ms from " + nitz);
                        }

                        setAndBroadcastNetworkSetTime(c.getTimeInMillis());
                    } else {
                        if (DBG) {
                            log("NITZ: ignore, a previous update was "
                                + timeSinceLastUpdate + "ms ago and gained=" + gained + "ms");
                        }
                        return;
                    }
                }

                /**
                 * Update properties and save the time we did the update
                 */
                if (DBG) log("NITZ: update nitz time property");
                SystemProperties.set("gsm.nitz.time", String.valueOf(c.getTimeInMillis()));
                mSavedTime = c.getTimeInMillis();
                mSavedAtTime = SystemClock.elapsedRealtime();
            } finally {
                long end = SystemClock.elapsedRealtime();
                if (DBG) log("NITZ: end=" + end + " dur=" + (end - start));
                mWakeLock.release();
            }
        } catch (RuntimeException ex) {
            loge("NITZ: Parsing NITZ time " + nitz + " ex=" + ex);
        }
    }

    private boolean getAutoTime() {
        try {
            return Settings.Global.getInt(mCr, Settings.Global.AUTO_TIME) > 0;
        } catch (SettingNotFoundException snfe) {
            return true;
        }
    }

    private boolean getAutoTimeZone() {
        try {
            return Settings.Global.getInt(mCr, Settings.Global.AUTO_TIME_ZONE) > 0;
        } catch (SettingNotFoundException snfe) {
            return true;
        }
    }

    private void saveNitzTimeZone(String zoneId) {
        mSavedTimeZone = zoneId;
    }

    /**
     * Set the timezone and send out a sticky broadcast so the system can
     * determine if the timezone was set by the carrier.
     *
     * @param zoneId timezone set by carrier
     */
    private void setAndBroadcastNetworkSetTimeZone(String zoneId) {
        if (DBG) log("setAndBroadcastNetworkSetTimeZone: setTimeZone=" + zoneId);
        AlarmManager alarm =
            (AlarmManager) mPhone.getContext().getSystemService(Context.ALARM_SERVICE);
        alarm.setTimeZone(zoneId);
        Intent intent = new Intent(TelephonyIntents.ACTION_NETWORK_SET_TIMEZONE);
        intent.addFlags(Intent.FLAG_RECEIVER_REPLACE_PENDING);
        intent.putExtra("time-zone", zoneId);
        mPhone.getContext().sendStickyBroadcastAsUser(intent, UserHandle.ALL);
    }

    /**
     * Set the time and Send out a sticky broadcast so the system can determine
     * if the time was set by the carrier.
     *
     * @param time time set by network
     */
    private void setAndBroadcastNetworkSetTime(long time) {
        if (DBG) log("setAndBroadcastNetworkSetTime: time=" + time + "ms");
        SystemClock.setCurrentTimeMillis(time);
        Intent intent = new Intent(TelephonyIntents.ACTION_NETWORK_SET_TIME);
        intent.addFlags(Intent.FLAG_RECEIVER_REPLACE_PENDING);
        intent.putExtra("time", time);
        mPhone.getContext().sendStickyBroadcastAsUser(intent, UserHandle.ALL);
    }

    private void revertToNitzTime() {
        if (Settings.Global.getInt(mCr, Settings.Global.AUTO_TIME, 0) == 0) {
            return;
        }
        if (DBG) {
            log("revertToNitzTime: mSavedTime=" + mSavedTime + " mSavedAtTime=" + mSavedAtTime);
        }
        if (mSavedTime != 0 && mSavedAtTime != 0) {
            setAndBroadcastNetworkSetTime(mSavedTime
                    + (SystemClock.elapsedRealtime() - mSavedAtTime));
        }
    }

    private void revertToNitzTimeZone() {
        if (Settings.Global.getInt(mPhone.getContext().getContentResolver(),
                Settings.Global.AUTO_TIME_ZONE, 0) == 0) {
            return;
        }
        if (DBG) log("revertToNitzTimeZone: tz='" + mSavedTimeZone);
        if (mSavedTimeZone != null) {
            setAndBroadcastNetworkSetTimeZone(mSavedTimeZone);
        }
    }

    protected boolean isSidsAllZeros() {
        if (mHomeSystemId != null) {
            for (int i=0; i < mHomeSystemId.length; i++) {
                if (mHomeSystemId[i] != 0) {
                    return false;
                }
            }
        }
        return true;
    }

    /**
     * Check whether a specified system ID that matches one of the home system IDs.
     */
    private boolean isHomeSid(int sid) {
        if (mHomeSystemId != null) {
            for (int i=0; i < mHomeSystemId.length; i++) {
                if (sid == mHomeSystemId[i]) {
                    return true;
                }
            }
        }
        return false;
    }

    /**
     * @return true if phone is camping on a technology
     * that could support voice and data simultaneously.
     */
    @Override
    public boolean isConcurrentVoiceAndDataAllowed() {
        // Note: it needs to be confirmed which CDMA network types
        // can support voice and data calls concurrently.
        // For the time-being, the return value will be false.
        return false;
    }

    public String getMdnNumber() {
        return mMdn;
    }

    public String getCdmaMin() {
         return mMin;
    }

    /** Returns null if NV is not yet ready */
    public String getPrlVersion() {
        return mPrlVersion;
    }

    /**
     * Returns IMSI as MCC + MNC + MIN
     */
    String getImsi() {
        // TODO: When RUIM is enabled, IMSI will come from RUIM not build-time props.
        String operatorNumeric = SystemProperties.get(
                TelephonyProperties.PROPERTY_ICC_OPERATOR_NUMERIC, "");

        if (!TextUtils.isEmpty(operatorNumeric) && getCdmaMin() != null) {
            return (operatorNumeric + getCdmaMin());
        } else {
            return null;
        }
    }

    /**
     * Check if subscription data has been assigned to mMin
     *
     * return true if MIN info is ready; false otherwise.
     */
    public boolean isMinInfoReady() {
        return mIsMinInfoReady;
    }

    /**
     * Returns OTASP_UNKNOWN, OTASP_NEEDED or OTASP_NOT_NEEDED
     */
    int getOtasp() {
        int provisioningState;
        if (mMin == null || (mMin.length() < 6)) {
            if (DBG) log("getOtasp: bad mMin='" + mMin + "'");
            provisioningState = OTASP_UNKNOWN;
        } else {
            if ((mMin.equals(UNACTIVATED_MIN_VALUE)
                    || mMin.substring(0,6).equals(UNACTIVATED_MIN2_VALUE))
                    || SystemProperties.getBoolean("test_cdma_setup", false)) {
                provisioningState = OTASP_NEEDED;
            } else {
                provisioningState = OTASP_NOT_NEEDED;
            }
        }
        if (DBG) log("getOtasp: state=" + provisioningState);
        return provisioningState;
    }

    @Override
    protected void hangupAndPowerOff() {
        // hang up all active voice calls
        mPhone.mCT.mRingingCall.hangupIfAlive();
        mPhone.mCT.mBackgroundCall.hangupIfAlive();
        mPhone.mCT.mForegroundCall.hangupIfAlive();
        mCi.setRadioPower(false, null);
    }

    protected void parseSidNid (String sidStr, String nidStr) {
        if (sidStr != null) {
            String[] sid = sidStr.split(",");
            mHomeSystemId = new int[sid.length];
            for (int i = 0; i < sid.length; i++) {
                try {
                    mHomeSystemId[i] = Integer.parseInt(sid[i]);
                } catch (NumberFormatException ex) {
                    loge("error parsing system id: " + ex);
                }
            }
        }
        if (DBG) log("CDMA_SUBSCRIPTION: SID=" + sidStr);

        if (nidStr != null) {
            String[] nid = nidStr.split(",");
            mHomeNetworkId = new int[nid.length];
            for (int i = 0; i < nid.length; i++) {
                try {
                    mHomeNetworkId[i] = Integer.parseInt(nid[i]);
                } catch (NumberFormatException ex) {
                    loge("CDMA_SUBSCRIPTION: error parsing network id: " + ex);
                }
            }
        }
        if (DBG) log("CDMA_SUBSCRIPTION: NID=" + nidStr);
    }

    protected void updateOtaspState() {
        int otaspMode = getOtasp();
        int oldOtaspMode = mCurrentOtaspMode;
        mCurrentOtaspMode = otaspMode;

        // Notify apps subscription info is ready
        if (mCdmaForSubscriptionInfoReadyRegistrants != null) {
            if (DBG) log("CDMA_SUBSCRIPTION: call notifyRegistrants()");
            mCdmaForSubscriptionInfoReadyRegistrants.notifyRegistrants();
        }
        if (oldOtaspMode != mCurrentOtaspMode) {
            if (DBG) {
                log("CDMA_SUBSCRIPTION: call notifyOtaspChanged old otaspMode=" +
                    oldOtaspMode + " new otaspMode=" + mCurrentOtaspMode);
            }
            mPhone.notifyOtaspChanged(mCurrentOtaspMode);
        }
    }

    @Override
    protected void onUpdateIccAvailability() {
        if (mUiccController == null ) {
            return;
        }

        UiccCardApplication newUiccApplication =
                mUiccController.getUiccCardApplication(UiccController.APP_FAM_3GPP2);

        if (mUiccApplcation != newUiccApplication) {
            if (mUiccApplcation != null) {
                log("Removing stale icc objects.");
                mUiccApplcation.unregisterForReady(this);
                if (mIccRecords != null) {
                    mIccRecords.unregisterForRecordsLoaded(this);
                }
                mIccRecords = null;
                mUiccApplcation = null;
            }
            if (newUiccApplication != null) {
                log("New card found");
                mUiccApplcation = newUiccApplication;
                mIccRecords = mUiccApplcation.getIccRecords();
                if (mIsSubscriptionFromRuim) {
                    mUiccApplcation.registerForReady(this, EVENT_RUIM_READY, null);
                    if (mIccRecords != null) {
                        mIccRecords.registerForRecordsLoaded(this, EVENT_RUIM_RECORDS_LOADED, null);
                    }
                }
            }
        }
    }

    @Override
    protected void log(String s) {
        Rlog.d(LOG_TAG, "[CdmaSST] " + s);
    }

    @Override
    protected void loge(String s) {
        Rlog.e(LOG_TAG, "[CdmaSST] " + s);
    }

    @Override
    public void dump(FileDescriptor fd, PrintWriter pw, String[] args) {
        pw.println("CdmaServiceStateTracker extends:");
        super.dump(fd, pw, args);
        pw.println(" mPhone=" + mPhone);
        pw.println(" mSS=" + mSS);
        pw.println(" mNewSS=" + mNewSS);
        pw.println(" mCellLoc=" + mCellLoc);
        pw.println(" mNewCellLoc=" + mNewCellLoc);
        pw.println(" mCurrentOtaspMode=" + mCurrentOtaspMode);
        pw.println(" mCdmaRoaming=" + mCdmaRoaming);
        pw.println(" mRoamingIndicator=" + mRoamingIndicator);
        pw.println(" mIsInPrl=" + mIsInPrl);
        pw.println(" mDefaultRoamingIndicator=" + mDefaultRoamingIndicator);
        pw.println(" mRegistrationState=" + mRegistrationState);
        pw.println(" mNeedFixZone=" + mNeedFixZone);
        pw.println(" mZoneOffset=" + mZoneOffset);
        pw.println(" mZoneDst=" + mZoneDst);
        pw.println(" mZoneTime=" + mZoneTime);
        pw.println(" mGotCountryCode=" + mGotCountryCode);
        pw.println(" mSavedTimeZone=" + mSavedTimeZone);
        pw.println(" mSavedTime=" + mSavedTime);
        pw.println(" mSavedAtTime=" + mSavedAtTime);
        pw.println(" mWakeLock=" + mWakeLock);
        pw.println(" mCurPlmn=" + mCurPlmn);
        pw.println(" mMdn=" + mMdn);
        pw.println(" mHomeSystemId=" + mHomeSystemId);
        pw.println(" mHomeNetworkId=" + mHomeNetworkId);
        pw.println(" mMin=" + mMin);
        pw.println(" mPrlVersion=" + mPrlVersion);
        pw.println(" mIsMinInfoReady=" + mIsMinInfoReady);
        pw.println(" mIsEriTextLoaded=" + mIsEriTextLoaded);
        pw.println(" mIsSubscriptionFromRuim=" + mIsSubscriptionFromRuim);
        pw.println(" mCdmaSSM=" + mCdmaSSM);
        pw.println(" mRegistrationDeniedReason=" + mRegistrationDeniedReason);
        pw.println(" mCurrentCarrier=" + mCurrentCarrier);
    }
}<|MERGE_RESOLUTION|>--- conflicted
+++ resolved
@@ -284,11 +284,7 @@
             // TODO: Consider calling setCurrentPreferredNetworkType as we do in GsmSST.
             // cm.setCurrentPreferredNetworkType();
 
-<<<<<<< HEAD
-            if (!mSubscribeOnRuimReady && phone.getLteOnCdmaMode() == PhoneConstants.LTE_ON_CDMA_TRUE) {
-=======
-            if (mPhone.getLteOnCdmaMode() == PhoneConstants.LTE_ON_CDMA_TRUE) {
->>>>>>> 9c430a4d
+            if (!mSubscribeOnRuimReady && mPhone.getLteOnCdmaMode() == PhoneConstants.LTE_ON_CDMA_TRUE) {
                 // Subscription will be read from SIM I/O
                 if (DBG) log("Receive EVENT_RUIM_READY");
                 pollState();
