/*
 * Copyright (C) 2006 The Android Open Source Project
 *
 * Licensed under the Apache License, Version 2.0 (the "License");
 * you may not use this file except in compliance with the License.
 * You may obtain a copy of the License at
 *
 *      http://www.apache.org/licenses/LICENSE-2.0
 *
 * Unless required by applicable law or agreed to in writing, software
 * distributed under the License is distributed on an "AS IS" BASIS,
 * WITHOUT WARRANTIES OR CONDITIONS OF ANY KIND, either express or implied.
 * See the License for the specific language governing permissions and
 * limitations under the License.
 */

package com.android.internal.telephony.test;

import android.os.AsyncResult;
import android.os.HandlerThread;
import android.os.Looper;
import android.os.Message;
import android.telephony.Rlog;

import com.android.internal.telephony.BaseCommands;
import com.android.internal.telephony.CommandException;
import com.android.internal.telephony.CommandsInterface;
import com.android.internal.telephony.cdma.CdmaSmsBroadcastConfigInfo;
import com.android.internal.telephony.dataconnection.DataCallResponse;
import com.android.internal.telephony.Phone;
import com.android.internal.telephony.UUSInfo;
import com.android.internal.telephony.gsm.CallFailCause;
import com.android.internal.telephony.gsm.SmsBroadcastConfigInfo;
import com.android.internal.telephony.gsm.SuppServiceNotification;

import java.util.ArrayList;

public final class SimulatedCommands extends BaseCommands
        implements CommandsInterface, SimulatedRadioControl {
    private final static String LOG_TAG = "SimulatedCommands";

    private enum SimLockState {
        NONE,
        REQUIRE_PIN,
        REQUIRE_PUK,
        SIM_PERM_LOCKED
    }

    private enum SimFdnState {
        NONE,
        REQUIRE_PIN2,
        REQUIRE_PUK2,
        SIM_PERM_LOCKED
    }

    private final static SimLockState INITIAL_LOCK_STATE = SimLockState.NONE;
    private final static String DEFAULT_SIM_PIN_CODE = "1234";
    private final static String SIM_PUK_CODE = "12345678";
    private final static SimFdnState INITIAL_FDN_STATE = SimFdnState.NONE;
    private final static String DEFAULT_SIM_PIN2_CODE = "5678";
    private final static String SIM_PUK2_CODE = "87654321";

    //***** Instance Variables

    SimulatedGsmCallState simulatedCallState;
    HandlerThread mHandlerThread;
    SimLockState mSimLockedState;
    boolean mSimLockEnabled;
    int mPinUnlockAttempts;
    int mPukUnlockAttempts;
    String mPinCode;
    SimFdnState mSimFdnEnabledState;
    boolean mSimFdnEnabled;
    int mPin2UnlockAttempts;
    int mPuk2UnlockAttempts;
    int mNetworkType;
    String mPin2Code;
    boolean mSsnNotifyOn = false;

    int mPausedResponseCount;
    ArrayList<Message> mPausedResponses = new ArrayList<Message>();

    int mNextCallFailCause = CallFailCause.NORMAL_CLEARING;

    //***** Constructor

    public
    SimulatedCommands() {
        super(null);  // Don't log statistics
        mHandlerThread = new HandlerThread("SimulatedCommands");
        mHandlerThread.start();
        Looper looper = mHandlerThread.getLooper();

        simulatedCallState = new SimulatedGsmCallState(looper);

        setRadioState(RadioState.RADIO_OFF);
        mSimLockedState = INITIAL_LOCK_STATE;
        mSimLockEnabled = (mSimLockedState != SimLockState.NONE);
        mPinCode = DEFAULT_SIM_PIN_CODE;
        mSimFdnEnabledState = INITIAL_FDN_STATE;
        mSimFdnEnabled = (mSimFdnEnabledState != SimFdnState.NONE);
        mPin2Code = DEFAULT_SIM_PIN2_CODE;
    }

    //***** CommandsInterface implementation

    @Override
    public void getIccCardStatus(Message result) {
        unimplemented(result);
    }

    @Override
    public void supplyIccPin(String pin, Message result)  {
        if (mSimLockedState != SimLockState.REQUIRE_PIN) {
            Rlog.i(LOG_TAG, "[SimCmd] supplyIccPin: wrong state, state=" +
                    mSimLockedState);
            CommandException ex = new CommandException(
                    CommandException.Error.PASSWORD_INCORRECT);
            AsyncResult.forMessage(result, null, ex);
            result.sendToTarget();
            return;
        }

        if (pin != null && pin.equals(mPinCode)) {
            Rlog.i(LOG_TAG, "[SimCmd] supplyIccPin: success!");
            mPinUnlockAttempts = 0;
            mSimLockedState = SimLockState.NONE;
            mIccStatusChangedRegistrants.notifyRegistrants();

            if (result != null) {
                AsyncResult.forMessage(result, null, null);
                result.sendToTarget();
            }

            return;
        }

        if (result != null) {
            mPinUnlockAttempts ++;

            Rlog.i(LOG_TAG, "[SimCmd] supplyIccPin: failed! attempt=" +
                    mPinUnlockAttempts);
            if (mPinUnlockAttempts >= 3) {
                Rlog.i(LOG_TAG, "[SimCmd] supplyIccPin: set state to REQUIRE_PUK");
                mSimLockedState = SimLockState.REQUIRE_PUK;
            }

            CommandException ex = new CommandException(
                    CommandException.Error.PASSWORD_INCORRECT);
            AsyncResult.forMessage(result, null, ex);
            result.sendToTarget();
        }
    }

    @Override
    public void supplyIccPuk(String puk, String newPin, Message result)  {
        if (mSimLockedState != SimLockState.REQUIRE_PUK) {
            Rlog.i(LOG_TAG, "[SimCmd] supplyIccPuk: wrong state, state=" +
                    mSimLockedState);
            CommandException ex = new CommandException(
                    CommandException.Error.PASSWORD_INCORRECT);
            AsyncResult.forMessage(result, null, ex);
            result.sendToTarget();
            return;
        }

        if (puk != null && puk.equals(SIM_PUK_CODE)) {
            Rlog.i(LOG_TAG, "[SimCmd] supplyIccPuk: success!");
            mSimLockedState = SimLockState.NONE;
            mPukUnlockAttempts = 0;
            mIccStatusChangedRegistrants.notifyRegistrants();

            if (result != null) {
                AsyncResult.forMessage(result, null, null);
                result.sendToTarget();
            }

            return;
        }

        if (result != null) {
            mPukUnlockAttempts ++;

            Rlog.i(LOG_TAG, "[SimCmd] supplyIccPuk: failed! attempt=" +
                    mPukUnlockAttempts);
            if (mPukUnlockAttempts >= 10) {
                Rlog.i(LOG_TAG, "[SimCmd] supplyIccPuk: set state to SIM_PERM_LOCKED");
                mSimLockedState = SimLockState.SIM_PERM_LOCKED;
            }

            CommandException ex = new CommandException(
                    CommandException.Error.PASSWORD_INCORRECT);
            AsyncResult.forMessage(result, null, ex);
            result.sendToTarget();
        }
    }

    @Override
    public void supplyIccPin2(String pin2, Message result)  {
        if (mSimFdnEnabledState != SimFdnState.REQUIRE_PIN2) {
            Rlog.i(LOG_TAG, "[SimCmd] supplyIccPin2: wrong state, state=" +
                    mSimFdnEnabledState);
            CommandException ex = new CommandException(
                    CommandException.Error.PASSWORD_INCORRECT);
            AsyncResult.forMessage(result, null, ex);
            result.sendToTarget();
            return;
        }

        if (pin2 != null && pin2.equals(mPin2Code)) {
            Rlog.i(LOG_TAG, "[SimCmd] supplyIccPin2: success!");
            mPin2UnlockAttempts = 0;
            mSimFdnEnabledState = SimFdnState.NONE;

            if (result != null) {
                AsyncResult.forMessage(result, null, null);
                result.sendToTarget();
            }

            return;
        }

        if (result != null) {
            mPin2UnlockAttempts ++;

            Rlog.i(LOG_TAG, "[SimCmd] supplyIccPin2: failed! attempt=" +
                    mPin2UnlockAttempts);
            if (mPin2UnlockAttempts >= 3) {
                Rlog.i(LOG_TAG, "[SimCmd] supplyIccPin2: set state to REQUIRE_PUK2");
                mSimFdnEnabledState = SimFdnState.REQUIRE_PUK2;
            }

            CommandException ex = new CommandException(
                    CommandException.Error.PASSWORD_INCORRECT);
            AsyncResult.forMessage(result, null, ex);
            result.sendToTarget();
        }
    }

    @Override
    public void supplyIccPuk2(String puk2, String newPin2, Message result)  {
        if (mSimFdnEnabledState != SimFdnState.REQUIRE_PUK2) {
            Rlog.i(LOG_TAG, "[SimCmd] supplyIccPuk2: wrong state, state=" +
                    mSimLockedState);
            CommandException ex = new CommandException(
                    CommandException.Error.PASSWORD_INCORRECT);
            AsyncResult.forMessage(result, null, ex);
            result.sendToTarget();
            return;
        }

        if (puk2 != null && puk2.equals(SIM_PUK2_CODE)) {
            Rlog.i(LOG_TAG, "[SimCmd] supplyIccPuk2: success!");
            mSimFdnEnabledState = SimFdnState.NONE;
            mPuk2UnlockAttempts = 0;

            if (result != null) {
                AsyncResult.forMessage(result, null, null);
                result.sendToTarget();
            }

            return;
        }

        if (result != null) {
            mPuk2UnlockAttempts ++;

            Rlog.i(LOG_TAG, "[SimCmd] supplyIccPuk2: failed! attempt=" +
                    mPuk2UnlockAttempts);
            if (mPuk2UnlockAttempts >= 10) {
                Rlog.i(LOG_TAG, "[SimCmd] supplyIccPuk2: set state to SIM_PERM_LOCKED");
                mSimFdnEnabledState = SimFdnState.SIM_PERM_LOCKED;
            }

            CommandException ex = new CommandException(
                    CommandException.Error.PASSWORD_INCORRECT);
            AsyncResult.forMessage(result, null, ex);
            result.sendToTarget();
        }
    }

    @Override
    public void changeIccPin(String oldPin, String newPin, Message result)  {
        if (oldPin != null && oldPin.equals(mPinCode)) {
            mPinCode = newPin;
            if (result != null) {
                AsyncResult.forMessage(result, null, null);
                result.sendToTarget();
            }

            return;
        }

        if (result != null) {
            Rlog.i(LOG_TAG, "[SimCmd] changeIccPin: pin failed!");

            CommandException ex = new CommandException(
                    CommandException.Error.PASSWORD_INCORRECT);
            AsyncResult.forMessage(result, null, ex);
            result.sendToTarget();
        }
    }

    @Override
    public void changeIccPin2(String oldPin2, String newPin2, Message result)  {
        if (oldPin2 != null && oldPin2.equals(mPin2Code)) {
            mPin2Code = newPin2;
            if (result != null) {
                AsyncResult.forMessage(result, null, null);
                result.sendToTarget();
            }

            return;
        }

        if (result != null) {
            Rlog.i(LOG_TAG, "[SimCmd] changeIccPin2: pin2 failed!");

            CommandException ex = new CommandException(
                    CommandException.Error.PASSWORD_INCORRECT);
            AsyncResult.forMessage(result, null, ex);
            result.sendToTarget();
        }
    }

    @Override
    public void
    changeBarringPassword(String facility, String oldPwd, String newPwd, Message result) {
        unimplemented(result);
    }

    @Override
    public void
    setSuppServiceNotifications(boolean enable, Message result) {
        resultSuccess(result, null);

        if (enable && mSsnNotifyOn) {
            Rlog.w(LOG_TAG, "Supp Service Notifications already enabled!");
        }

        mSsnNotifyOn = enable;
    }

    @Override
    public void queryFacilityLock(String facility, String pin,
                                   int serviceClass, Message result) {
        queryFacilityLockForApp(facility, pin, serviceClass, null, result);
    }

    @Override
    public void queryFacilityLockForApp(String facility, String pin, int serviceClass,
            String appId, Message result) {
        if (facility != null && facility.equals(CommandsInterface.CB_FACILITY_BA_SIM)) {
            if (result != null) {
                int[] r = new int[1];
                r[0] = (mSimLockEnabled ? 1 : 0);
                Rlog.i(LOG_TAG, "[SimCmd] queryFacilityLock: SIM is "
                        + (r[0] == 0 ? "unlocked" : "locked"));
                AsyncResult.forMessage(result, r, null);
                result.sendToTarget();
            }
            return;
        } else if (facility != null && facility.equals(CommandsInterface.CB_FACILITY_BA_FD)) {
            if (result != null) {
                int[] r = new int[1];
                r[0] = (mSimFdnEnabled ? 1 : 0);
                Rlog.i(LOG_TAG, "[SimCmd] queryFacilityLock: FDN is "
                        + (r[0] == 0 ? "disabled" : "enabled"));
                AsyncResult.forMessage(result, r, null);
                result.sendToTarget();
            }
            return;
        }

        unimplemented(result);
    }

    @Override
    public void setFacilityLock(String facility, boolean lockEnabled, String pin, int serviceClass,
            Message result) {
        setFacilityLockForApp(facility, lockEnabled, pin, serviceClass, null, result);
    }

    @Override
    public void setFacilityLockForApp(String facility, boolean lockEnabled,
                                 String pin, int serviceClass, String appId,
                                 Message result) {
        if (facility != null &&
                facility.equals(CommandsInterface.CB_FACILITY_BA_SIM)) {
            if (pin != null && pin.equals(mPinCode)) {
                Rlog.i(LOG_TAG, "[SimCmd] setFacilityLock: pin is valid");
                mSimLockEnabled = lockEnabled;

                if (result != null) {
                    AsyncResult.forMessage(result, null, null);
                    result.sendToTarget();
                }

                return;
            }

            if (result != null) {
                Rlog.i(LOG_TAG, "[SimCmd] setFacilityLock: pin failed!");

                CommandException ex = new CommandException(
                        CommandException.Error.GENERIC_FAILURE);
                AsyncResult.forMessage(result, null, ex);
                result.sendToTarget();
            }

            return;
        }  else if (facility != null &&
                facility.equals(CommandsInterface.CB_FACILITY_BA_FD)) {
            if (pin != null && pin.equals(mPin2Code)) {
                Rlog.i(LOG_TAG, "[SimCmd] setFacilityLock: pin2 is valid");
                mSimFdnEnabled = lockEnabled;

                if (result != null) {
                    AsyncResult.forMessage(result, null, null);
                    result.sendToTarget();
                }

                return;
            }

            if (result != null) {
                Rlog.i(LOG_TAG, "[SimCmd] setFacilityLock: pin2 failed!");

                CommandException ex = new CommandException(
                        CommandException.Error.GENERIC_FAILURE);
                AsyncResult.forMessage(result, null, ex);
                result.sendToTarget();
            }

            return;
        }

        unimplemented(result);
    }

    @Override
    public void supplyNetworkDepersonalization(String netpin, Message result)  {
        unimplemented(result);
    }

    /**
     *  returned message
     *  retMsg.obj = AsyncResult ar
     *  ar.exception carries exception on failure
     *  ar.userObject contains the original value of result.obj
     *  ar.result contains a List of DriverCall
     *      The ar.result List is sorted by DriverCall.index
     */
    @Override
    public void getCurrentCalls (Message result) {
        if ((mState == RadioState.RADIO_ON) && !isSimLocked()) {
            //Rlog.i("GSM", "[SimCmds] getCurrentCalls");
            resultSuccess(result, simulatedCallState.getDriverCalls());
        } else {
            //Rlog.i("GSM", "[SimCmds] getCurrentCalls: RADIO_OFF or SIM not ready!");
            resultFail(result,
                new CommandException(
                    CommandException.Error.RADIO_NOT_AVAILABLE));
        }
    }

    /**
     *  @deprecated
     */
    @Deprecated
    @Override
    public void getPDPContextList(Message result) {
        getDataCallList(result);
    }

    /**
     *  returned message
     *  retMsg.obj = AsyncResult ar
     *  ar.exception carries exception on failure
     *  ar.userObject contains the original value of result.obj
     *  ar.result contains a List of DataCallResponse
     */
    @Override
    public void getDataCallList(Message result) {
        resultSuccess(result, new ArrayList<DataCallResponse>(0));
    }

    /**
     *  returned message
     *  retMsg.obj = AsyncResult ar
     *  ar.exception carries exception on failure
     *  ar.userObject contains the original value of result.obj
     *  ar.result is null on success and failure
     *
     * CLIR_DEFAULT     == on "use subscription default value"
     * CLIR_SUPPRESSION == on "CLIR suppression" (allow CLI presentation)
     * CLIR_INVOCATION  == on "CLIR invocation" (restrict CLI presentation)
     */
    @Override
    public void dial (String address, int clirMode, Message result) {
        simulatedCallState.onDial(address);

        resultSuccess(result, null);
    }

    /**
     *  returned message
     *  retMsg.obj = AsyncResult ar
     *  ar.exception carries exception on failure
     *  ar.userObject contains the original value of result.obj
     *  ar.result is null on success and failure
     *
     * CLIR_DEFAULT     == on "use subscription default value"
     * CLIR_SUPPRESSION == on "CLIR suppression" (allow CLI presentation)
     * CLIR_INVOCATION  == on "CLIR invocation" (restrict CLI presentation)
     */
    @Override
    public void dial(String address, int clirMode, UUSInfo uusInfo, Message result) {
        simulatedCallState.onDial(address);

        resultSuccess(result, null);
    }

    @Override
    public void getIMSI(Message result) {
        getIMSIForApp(null, result);
    }
    /**
     *  returned message
     *  retMsg.obj = AsyncResult ar
     *  ar.exception carries exception on failure
     *  ar.userObject contains the original value of result.obj
     *  ar.result is String containing IMSI on success
     */
    @Override
    public void getIMSIForApp(String aid, Message result) {
        resultSuccess(result, "012345678901234");
    }

    /**
     *  returned message
     *  retMsg.obj = AsyncResult ar
     *  ar.exception carries exception on failure
     *  ar.userObject contains the original value of result.obj
     *  ar.result is String containing IMEI on success
     */
    @Override
    public void getIMEI(Message result) {
        resultSuccess(result, "012345678901234");
    }

    /**
     *  returned message
     *  retMsg.obj = AsyncResult ar
     *  ar.exception carries exception on failure
     *  ar.userObject contains the original value of result.obj
     *  ar.result is String containing IMEISV on success
     */
    @Override
    public void getIMEISV(Message result) {
        resultSuccess(result, "99");
    }

    /**
     * Hang up one individual connection.
     *  returned message
     *  retMsg.obj = AsyncResult ar
     *  ar.exception carries exception on failure
     *  ar.userObject contains the original value of result.obj
     *  ar.result is null on success and failure
     *
     *  3GPP 22.030 6.5.5
     *  "Releases a specific active call X"
     */
    @Override
    public void hangupConnection (int gsmIndex, Message result) {
        boolean success;

        success = simulatedCallState.onChld('1', (char)('0'+gsmIndex));

        if (!success){
            Rlog.i("GSM", "[SimCmd] hangupConnection: resultFail");
            resultFail(result, new RuntimeException("Hangup Error"));
        } else {
            Rlog.i("GSM", "[SimCmd] hangupConnection: resultSuccess");
            resultSuccess(result, null);
        }
    }

    /**
     * 3GPP 22.030 6.5.5
     *  "Releases all held calls or sets User Determined User Busy (UDUB)
     *   for a waiting call."
     *  ar.exception carries exception on failure
     *  ar.userObject contains the original value of result.obj
     *  ar.result is null on success and failure
     */
    @Override
    public void hangupWaitingOrBackground (Message result) {
        boolean success;

        success = simulatedCallState.onChld('0', '\0');

        if (!success){
            resultFail(result, new RuntimeException("Hangup Error"));
        } else {
            resultSuccess(result, null);
        }
    }

    /**
     * 3GPP 22.030 6.5.5
     * "Releases all active calls (if any exist) and accepts
     *  the other (held or waiting) call."
     *
     *  ar.exception carries exception on failure
     *  ar.userObject contains the original value of result.obj
     *  ar.result is null on success and failure
     */
    @Override
    public void hangupForegroundResumeBackground (Message result) {
        boolean success;

        success = simulatedCallState.onChld('1', '\0');

        if (!success){
            resultFail(result, new RuntimeException("Hangup Error"));
        } else {
            resultSuccess(result, null);
        }
    }

    /**
     * 3GPP 22.030 6.5.5
     * "Places all active calls (if any exist) on hold and accepts
     *  the other (held or waiting) call."
     *
     *  ar.exception carries exception on failure
     *  ar.userObject contains the original value of result.obj
     *  ar.result is null on success and failure
     */
    @Override
    public void switchWaitingOrHoldingAndActive (Message result) {
        boolean success;

        success = simulatedCallState.onChld('2', '\0');

        if (!success){
            resultFail(result, new RuntimeException("Hangup Error"));
        } else {
            resultSuccess(result, null);
        }
    }

    /**
     * 3GPP 22.030 6.5.5
     * "Adds a held call to the conversation"
     *
     *  ar.exception carries exception on failure
     *  ar.userObject contains the original value of result.obj
     *  ar.result is null on success and failure
     */
    @Override
    public void conference (Message result) {
        boolean success;

        success = simulatedCallState.onChld('3', '\0');

        if (!success){
            resultFail(result, new RuntimeException("Hangup Error"));
        } else {
            resultSuccess(result, null);
        }
    }

    /**
     * 3GPP 22.030 6.5.5
     * "Connects the two calls and disconnects the subscriber from both calls"
     *
     *  ar.exception carries exception on failure
     *  ar.userObject contains the original value of result.obj
     *  ar.result is null on success and failure
     */
    @Override
    public void explicitCallTransfer (Message result) {
        boolean success;

        success = simulatedCallState.onChld('4', '\0');

        if (!success){
            resultFail(result, new RuntimeException("Hangup Error"));
        } else {
            resultSuccess(result, null);
        }
    }

    /**
     * 3GPP 22.030 6.5.5
     * "Places all active calls on hold except call X with which
     *  communication shall be supported."
     */
    @Override
    public void separateConnection (int gsmIndex, Message result) {
        boolean success;

        char ch = (char)(gsmIndex + '0');
        success = simulatedCallState.onChld('2', ch);

        if (!success){
            resultFail(result, new RuntimeException("Hangup Error"));
        } else {
            resultSuccess(result, null);
        }
    }

    /**
     *
     *  ar.exception carries exception on failure
     *  ar.userObject contains the original value of result.obj
     *  ar.result is null on success and failure
     */
    @Override
    public void acceptCall (Message result) {
        boolean success;

        success = simulatedCallState.onAnswer();

        if (!success){
            resultFail(result, new RuntimeException("Hangup Error"));
        } else {
            resultSuccess(result, null);
        }
    }

    /**
     *  also known as UDUB
     *  ar.exception carries exception on failure
     *  ar.userObject contains the original value of result.obj
     *  ar.result is null on success and failure
     */
    @Override
    public void rejectCall (Message result) {
        boolean success;

        success = simulatedCallState.onChld('0', '\0');

        if (!success){
            resultFail(result, new RuntimeException("Hangup Error"));
        } else {
            resultSuccess(result, null);
        }
    }

    /**
     * cause code returned as Integer in Message.obj.response
     * Returns integer cause code defined in TS 24.008
     * Annex H or closest approximation.
     * Most significant codes:
     * - Any defined in 22.001 F.4 (for generating busy/congestion)
     * - Cause 68: ACM >= ACMMax
     */
    @Override
    public void getLastCallFailCause (Message result) {
        int[] ret = new int[1];

        ret[0] = mNextCallFailCause;
        resultSuccess(result, ret);
    }

    /**
     * @deprecated
     */
    @Deprecated
    @Override
    public void getLastPdpFailCause (Message result) {
        unimplemented(result);
    }

    @Override
    public void getLastDataCallFailCause(Message result) {
        //
        unimplemented(result);
    }

    @Override
    public void setMute (boolean enableMute, Message result) {unimplemented(result);}

    @Override
    public void getMute (Message result) {unimplemented(result);}

    /**
     * response.obj is an AsyncResult
     * response.obj.result is an int[2]
     * response.obj.result[0] is received signal strength (0-31, 99)
     * response.obj.result[1] is  bit error rate (0-7, 99)
     * as defined in TS 27.007 8.5
     */
    @Override
    public void getSignalStrength (Message result) {
        int ret[] = new int[2];

        ret[0] = 23;
        ret[1] = 0;

        resultSuccess(result, ret);
    }

     /**
     * Assign a specified band for RF configuration.
     *
     * @param bandMode one of BM_*_BAND
     * @param result is callback message
     */
    @Override
    public void setBandMode (int bandMode, Message result) {
        resultSuccess(result, null);
    }

    /**
     * Query the list of band mode supported by RF.
     *
     * @param result is callback message
     *        ((AsyncResult)response.obj).result  is an int[] with every
     *        element representing one available BM_*_BAND
     */
    @Override
    public void queryAvailableBandMode (Message result) {
        int ret[] = new int [4];

        ret[0] = 4;
        ret[1] = Phone.BM_US_BAND;
        ret[2] = Phone.BM_JPN_BAND;
        ret[3] = Phone.BM_AUS_BAND;

        resultSuccess(result, ret);
    }

    /**
     * {@inheritDoc}
     */
    @Override
    public void sendTerminalResponse(String contents, Message response) {
        resultSuccess(response, null);
    }

    /**
     * {@inheritDoc}
     */
    @Override
    public void sendEnvelope(String contents, Message response) {
        resultSuccess(response, null);
    }

    /**
     * {@inheritDoc}
     */
    @Override
    public void sendEnvelopeWithStatus(String contents, Message response) {
        resultSuccess(response, null);
    }

    /**
     * {@inheritDoc}
     */
    @Override
    public void handleCallSetupRequestFromSim(
            boolean accept, Message response) {
        resultSuccess(response, null);
    }

    /**
     * response.obj.result is an String[14]
     * See ril.h for details
     *
     * Please note that registration state 4 ("unknown") is treated
     * as "out of service" above
     */
    @Override
    public void getVoiceRegistrationState (Message result) {
        String ret[] = new String[14];

        ret[0] = "5"; // registered roam
        ret[1] = null;
        ret[2] = null;
        ret[3] = null;
        ret[4] = null;
        ret[5] = null;
        ret[6] = null;
        ret[7] = null;
        ret[8] = null;
        ret[9] = null;
        ret[10] = null;
        ret[11] = null;
        ret[12] = null;
        ret[13] = null;

        resultSuccess(result, ret);
    }

    /**
     * response.obj.result is an String[4]
     * response.obj.result[0] is registration state 0-5 from TS 27.007 7.2
     * response.obj.result[1] is LAC if registered or NULL if not
     * response.obj.result[2] is CID if registered or NULL if not
     * response.obj.result[3] indicates the available radio technology, where:
     *      0 == unknown
     *      1 == GPRS only
     *      2 == EDGE
     *      3 == UMTS
     *
     * valid LAC are 0x0000 - 0xffff
     * valid CID are 0x00000000 - 0xffffffff
     *
     * Please note that registration state 4 ("unknown") is treated
     * as "out of service" in the Android telephony system
     */
    @Override
    public void getDataRegistrationState (Message result) {
        String ret[] = new String[4];

        ret[0] = "5"; // registered roam
        ret[1] = null;
        ret[2] = null;
        ret[3] = "2";

        resultSuccess(result, ret);
    }

    /**
     * response.obj.result is a String[3]
     * response.obj.result[0] is long alpha or null if unregistered
     * response.obj.result[1] is short alpha or null if unregistered
     * response.obj.result[2] is numeric or null if unregistered
     */
    @Override
    public void getOperator(Message result) {
        String[] ret = new String[3];

        ret[0] = "El Telco Loco";
        ret[1] = "Telco Loco";
        ret[2] = "001001";

        resultSuccess(result, ret);
    }

    /**
     *  ar.exception carries exception on failure
     *  ar.userObject contains the original value of result.obj
     *  ar.result is null on success and failure
     */
    @Override
    public void sendDtmf(char c, Message result) {
        resultSuccess(result, null);
    }

    /**
     *  ar.exception carries exception on failure
     *  ar.userObject contains the original value of result.obj
     *  ar.result is null on success and failure
     */
    @Override
    public void startDtmf(char c, Message result) {
        resultSuccess(result, null);
    }

    /**
     *  ar.exception carries exception on failure
     *  ar.userObject contains the original value of result.obj
     *  ar.result is null on success and failure
     */
    @Override
    public void stopDtmf(Message result) {
        resultSuccess(result, null);
    }

    /**
     *  ar.exception carries exception on failure
     *  ar.userObject contains the original value of result.obj
     *  ar.result is null on success and failure
     */
    @Override
    public void sendBurstDtmf(String dtmfString, int on, int off, Message result) {
        resultSuccess(result, null);
    }

    /**
     * smscPDU is smsc address in PDU form GSM BCD format prefixed
     *      by a length byte (as expected by TS 27.005) or NULL for default SMSC
     * pdu is SMS in PDU format as an ASCII hex string
     *      less the SMSC address
     */
    @Override
    public void sendSMS (String smscPDU, String pdu, Message result) {unimplemented(result);}

    @Override
    public void deleteSmsOnSim(int index, Message response) {
        Rlog.d(LOG_TAG, "Delete message at index " + index);
        unimplemented(response);
    }

    @Override
    public void deleteSmsOnRuim(int index, Message response) {
        Rlog.d(LOG_TAG, "Delete RUIM message at index " + index);
        unimplemented(response);
    }

    @Override
    public void writeSmsToSim(int status, String smsc, String pdu, Message response) {
        Rlog.d(LOG_TAG, "Write SMS to SIM with status " + status);
        unimplemented(response);
    }

    @Override
    public void writeSmsToRuim(int status, String pdu, Message response) {
        Rlog.d(LOG_TAG, "Write SMS to RUIM with status " + status);
        unimplemented(response);
    }

    @Override
    public void setupDataCall(String radioTechnology, String profile,
            String apn, String user, String password, String authType,
            String protocol, Message result) {
        unimplemented(result);
    }

    @Override
    public void deactivateDataCall(int cid, int reason, Message result) {unimplemented(result);}

    @Override
    public void setPreferredNetworkType(int networkType , Message result) {
        mNetworkType = networkType;
        resultSuccess(result, null);
    }

    @Override
    public void getPreferredNetworkType(Message result) {
        int ret[] = new int[1];

        ret[0] = mNetworkType;
        resultSuccess(result, ret);
    }

    @Override
    public void getNeighboringCids(Message result) {
        int ret[] = new int[7];

        ret[0] = 6;
        for (int i = 1; i<7; i++) {
            ret[i] = i;
        }
        resultSuccess(result, ret);
    }

    @Override
    public void setLocationUpdates(boolean enable, Message response) {
        unimplemented(response);
    }

    @Override
    public void getSmscAddress(Message result) {
        unimplemented(result);
    }

    @Override
    public void setSmscAddress(String address, Message result) {
        unimplemented(result);
    }

    @Override
    public void reportSmsMemoryStatus(boolean available, Message result) {
        unimplemented(result);
    }

    @Override
    public void reportStkServiceIsRunning(Message result) {
        resultSuccess(result, null);
    }

    @Override
    public void getCdmaSubscriptionSource(Message result) {
        unimplemented(result);
    }

    private boolean isSimLocked() {
        if (mSimLockedState != SimLockState.NONE) {
            return true;
        }
        return false;
    }

    @Override
    public void setRadioPower(boolean on, Message result) {
        if(on) {
            setRadioState(RadioState.RADIO_ON);
        } else {
            setRadioState(RadioState.RADIO_OFF);
        }
    }


    @Override
    public void acknowledgeLastIncomingGsmSms(boolean success, int cause, Message result) {
        unimplemented(result);
    }

    @Override
    public void acknowledgeLastIncomingCdmaSms(boolean success, int cause, Message result) {
        unimplemented(result);
    }

    @Override
    public void acknowledgeIncomingGsmSmsWithPdu(boolean success, String ackPdu,
            Message result) {
        unimplemented(result);
    }

    @Override
    public void iccIO(int command, int fileid, String path, int p1, int p2, int p3, String data,
            String pin2, Message response) {
        iccIOForApp(command, fileid, path, p1, p2, p3, data,pin2, null, response);
    }

    /**
     * parameters equivalent to 27.007 AT+CRSM command
     * response.obj will be an AsyncResult
     * response.obj.userObj will be a SimIoResult on success
     */
    @Override
    public void iccIOForApp (int command, int fileid, String path, int p1, int p2,
                       int p3, String data, String pin2, String aid, Message result) {
        unimplemented(result);
    }

    /**
     * (AsyncResult)response.obj).result is an int[] with element [0] set to
     * 1 for "CLIP is provisioned", and 0 for "CLIP is not provisioned".
     *
     * @param response is callback message
     */
    @Override
    public void queryCLIP(Message response) { unimplemented(response); }


    /**
     * response.obj will be a an int[2]
     *
     * response.obj[0] will be TS 27.007 +CLIR parameter 'n'
     *  0 presentation indicator is used according to the subscription of the CLIR service
     *  1 CLIR invocation
     *  2 CLIR suppression
     *
     * response.obj[1] will be TS 27.007 +CLIR parameter 'm'
     *  0 CLIR not provisioned
     *  1 CLIR provisioned in permanent mode
     *  2 unknown (e.g. no network, etc.)
     *  3 CLIR temporary mode presentation restricted
     *  4 CLIR temporary mode presentation allowed
     */

    @Override
    public void getCLIR(Message result) {unimplemented(result);}

    /**
     * clirMode is one of the CLIR_* constants above
     *
     * response.obj is null
     */

    @Override
    public void setCLIR(int clirMode, Message result) {unimplemented(result);}

    /**
     * (AsyncResult)response.obj).result is an int[] with element [0] set to
     * 0 for disabled, 1 for enabled.
     *
     * @param serviceClass is a sum of SERVICE_CLASS_*
     * @param response is callback message
     */

    @Override
    public void queryCallWaiting(int serviceClass, Message response) {
        unimplemented(response);
    }

    /**
     * @param enable is true to enable, false to disable
     * @param serviceClass is a sum of SERVICE_CLASS_*
     * @param response is callback message
     */

    @Override
    public void setCallWaiting(boolean enable, int serviceClass,
            Message response) {
        unimplemented(response);
    }

    /**
     * @param action is one of CF_ACTION_*
     * @param cfReason is one of CF_REASON_*
     * @param serviceClass is a sum of SERVICE_CLASSS_*
     */
    @Override
    public void setCallForward(int action, int cfReason, int serviceClass,
            String number, int timeSeconds, Message result) {unimplemented(result);}

    /**
     * cfReason is one of CF_REASON_*
     *
     * ((AsyncResult)response.obj).result will be an array of
     * CallForwardInfo's
     *
     * An array of length 0 means "disabled for all codes"
     */
    @Override
    public void queryCallForwardStatus(int cfReason, int serviceClass,
            String number, Message result) {unimplemented(result);}

    @Override
    public void setNetworkSelectionModeAutomatic(Message result) {unimplemented(result);}
    @Override
    public void exitEmergencyCallbackMode(Message result) {unimplemented(result);}
    @Override
    public void setNetworkSelectionModeManual(
            String operatorNumeric, Message result) {unimplemented(result);}

    /**
     * Queries whether the current network selection mode is automatic
     * or manual
     *
     * ((AsyncResult)response.obj).result  is an int[] with element [0] being
     * a 0 for automatic selection and a 1 for manual selection
     */

    @Override
    public void getNetworkSelectionMode(Message result) {
        int ret[] = new int[1];

        ret[0] = 0;
        resultSuccess(result, ret);
    }

    /**
     * Queries the currently available networks
     *
     * ((AsyncResult)response.obj).result  is a List of NetworkInfo objects
     */
    @Override
    public void getAvailableNetworks(Message result) {unimplemented(result);}

    @Override
    public void getBasebandVersion (Message result) {
        resultSuccess(result, "SimulatedCommands");
    }

    /**
     * Simulates an incoming USSD message
     * @param statusCode  Status code string. See <code>setOnUSSD</code>
     * in CommandsInterface.java
     * @param message Message text to send or null if none
     */
    @Override
    public void triggerIncomingUssd(String statusCode, String message) {
        if (mUSSDRegistrant != null) {
            String[] result = {statusCode, message};
            mUSSDRegistrant.notifyResult(result);
        }
    }


    @Override
    public void sendUSSD (String ussdString, Message result) {

        // We simulate this particular sequence
        if (ussdString.equals("#646#")) {
            resultSuccess(result, null);

            // 0 == USSD-Notify
            triggerIncomingUssd("0", "You have NNN minutes remaining.");
        } else {
            resultSuccess(result, null);

            triggerIncomingUssd("0", "All Done");
        }
    }

    // inherited javadoc suffices
    @Override
    public void cancelPendingUssd (Message response) {
        resultSuccess(response, null);
    }


    @Override
    public void resetRadio(Message result) {
        unimplemented(result);
    }

    @Override
    public void invokeOemRilRequestRaw(byte[] data, Message response) {
        // Just echo back data
        if (response != null) {
            AsyncResult.forMessage(response).result = data;
            response.sendToTarget();
        }
    }

    @Override
    public void invokeOemRilRequestStrings(String[] strings, Message response) {
        // Just echo back data
        if (response != null) {
            AsyncResult.forMessage(response).result = strings;
            response.sendToTarget();
        }
    }

    //***** SimulatedRadioControl


    /** Start the simulated phone ringing */
    @Override
    public void
    triggerRing(String number) {
        simulatedCallState.triggerRing(number);
        mCallStateRegistrants.notifyRegistrants();
    }

    @Override
    public void
    progressConnectingCallState() {
        simulatedCallState.progressConnectingCallState();
        mCallStateRegistrants.notifyRegistrants();
    }

    /** If a call is DIALING or ALERTING, progress it all the way to ACTIVE */
    @Override
    public void
    progressConnectingToActive() {
        simulatedCallState.progressConnectingToActive();
        mCallStateRegistrants.notifyRegistrants();
    }

    /** automatically progress mobile originated calls to ACTIVE.
     *  default to true
     */
    @Override
    public void
    setAutoProgressConnectingCall(boolean b) {
        simulatedCallState.setAutoProgressConnectingCall(b);
    }

    @Override
    public void
    setNextDialFailImmediately(boolean b) {
        simulatedCallState.setNextDialFailImmediately(b);
    }

    @Override
    public void
    setNextCallFailCause(int gsmCause) {
        mNextCallFailCause = gsmCause;
    }

    @Override
    public void
    triggerHangupForeground() {
        simulatedCallState.triggerHangupForeground();
        mCallStateRegistrants.notifyRegistrants();
    }

    /** hangup holding calls */
    @Override
    public void
    triggerHangupBackground() {
        simulatedCallState.triggerHangupBackground();
        mCallStateRegistrants.notifyRegistrants();
    }

    @Override
    public void triggerSsn(int type, int code) {
        SuppServiceNotification not = new SuppServiceNotification();
        not.notificationType = type;
        not.code = code;
        mSsnRegistrant.notifyRegistrant(new AsyncResult(null, not, null));
    }

    @Override
    public void
    shutdown() {
        setRadioState(RadioState.RADIO_UNAVAILABLE);
        Looper looper = mHandlerThread.getLooper();
        if (looper != null) {
            looper.quit();
        }
    }

    /** hangup all */

    @Override
    public void
    triggerHangupAll() {
        simulatedCallState.triggerHangupAll();
        mCallStateRegistrants.notifyRegistrants();
    }

    @Override
    public void
    triggerIncomingSMS(String message) {
        //TODO
    }

    @Override
    public void
    pauseResponses() {
        mPausedResponseCount++;
    }

    @Override
    public void
    resumeResponses() {
        mPausedResponseCount--;

        if (mPausedResponseCount == 0) {
            for (int i = 0, s = mPausedResponses.size(); i < s ; i++) {
                mPausedResponses.get(i).sendToTarget();
            }
            mPausedResponses.clear();
        } else {
            Rlog.e("GSM", "SimulatedCommands.resumeResponses < 0");
        }
    }

    //***** Private Methods

    private void unimplemented(Message result) {
        if (result != null) {
            AsyncResult.forMessage(result).exception
                = new RuntimeException("Unimplemented");

            if (mPausedResponseCount > 0) {
                mPausedResponses.add(result);
            } else {
                result.sendToTarget();
            }
        }
    }

    private void resultSuccess(Message result, Object ret) {
        if (result != null) {
            AsyncResult.forMessage(result).result = ret;
            if (mPausedResponseCount > 0) {
                mPausedResponses.add(result);
            } else {
                result.sendToTarget();
            }
        }
    }

    private void resultFail(Message result, Throwable tr) {
        if (result != null) {
            AsyncResult.forMessage(result).exception = tr;
            if (mPausedResponseCount > 0) {
                mPausedResponses.add(result);
            } else {
                result.sendToTarget();
            }
        }
    }

    // ***** Methods for CDMA support
    @Override
    public void
    getDeviceIdentity(Message response) {
        Rlog.w(LOG_TAG, "CDMA not implemented in SimulatedCommands");
        unimplemented(response);
    }

    @Override
    public void
    getCDMASubscription(Message response) {
        Rlog.w(LOG_TAG, "CDMA not implemented in SimulatedCommands");
        unimplemented(response);
    }

    @Override
    public void
    setCdmaSubscriptionSource(int cdmaSubscriptionType, Message response) {
        Rlog.w(LOG_TAG, "CDMA not implemented in SimulatedCommands");
        unimplemented(response);
    }

    @Override
    public void queryCdmaRoamingPreference(Message response) {
        Rlog.w(LOG_TAG, "CDMA not implemented in SimulatedCommands");
        unimplemented(response);
    }

    @Override
    public void setCdmaRoamingPreference(int cdmaRoamingType, Message response) {
        Rlog.w(LOG_TAG, "CDMA not implemented in SimulatedCommands");
        unimplemented(response);
    }

    @Override
    public void
    setPhoneType(int phoneType) {
        Rlog.w(LOG_TAG, "CDMA not implemented in SimulatedCommands");
    }

    @Override
    public void getPreferredVoicePrivacy(Message result) {
        Rlog.w(LOG_TAG, "CDMA not implemented in SimulatedCommands");
        unimplemented(result);
    }

    @Override
    public void setPreferredVoicePrivacy(boolean enable, Message result) {
        Rlog.w(LOG_TAG, "CDMA not implemented in SimulatedCommands");
        unimplemented(result);
    }

    /**
     *  Set the TTY mode
     *
     * @param ttyMode is one of the following:
     * - {@link com.android.internal.telephony.Phone#TTY_MODE_OFF}
     * - {@link com.android.internal.telephony.Phone#TTY_MODE_FULL}
     * - {@link com.android.internal.telephony.Phone#TTY_MODE_HCO}
     * - {@link com.android.internal.telephony.Phone#TTY_MODE_VCO}
     * @param response is callback message
     */
    @Override
    public void setTTYMode(int ttyMode, Message response) {
        Rlog.w(LOG_TAG, "Not implemented in SimulatedCommands");
        unimplemented(response);
    }

    /**
     *  Query the TTY mode
     * (AsyncResult)response.obj).result is an int[] with element [0] set to
     * tty mode:
     * - {@link com.android.internal.telephony.Phone#TTY_MODE_OFF}
     * - {@link com.android.internal.telephony.Phone#TTY_MODE_FULL}
     * - {@link com.android.internal.telephony.Phone#TTY_MODE_HCO}
     * - {@link com.android.internal.telephony.Phone#TTY_MODE_VCO}
     * @param response is callback message
     */
    @Override
    public void queryTTYMode(Message response) {
        Rlog.w(LOG_TAG, "CDMA not implemented in SimulatedCommands");
        unimplemented(response);
    }

    /**
     * {@inheritDoc}
     */
    @Override
    public void sendCDMAFeatureCode(String FeatureCode, Message response) {
        Rlog.w(LOG_TAG, "CDMA not implemented in SimulatedCommands");
        unimplemented(response);
    }

    /**
     * {@inheritDoc}
     */
    @Override
    public void sendCdmaSms(byte[] pdu, Message response){
       Rlog.w(LOG_TAG, "CDMA not implemented in SimulatedCommands");
    }

    @Override
    public void setCdmaBroadcastActivation(boolean activate, Message response) {
        unimplemented(response);

    }

    @Override
    public void getCdmaBroadcastConfig(Message response) {
        unimplemented(response);

    }

    @Override
    public void setCdmaBroadcastConfig(CdmaSmsBroadcastConfigInfo[] configs, Message response) {
        unimplemented(response);
    }

    public void forceDataDormancy(Message response) {
        unimplemented(response);
    }


    @Override
    public void setGsmBroadcastActivation(boolean activate, Message response) {
        unimplemented(response);
    }


    @Override
    public void setGsmBroadcastConfig(SmsBroadcastConfigInfo[] config, Message response) {
        unimplemented(response);
    }

    @Override
    public void getGsmBroadcastConfig(Message response) {
        unimplemented(response);
    }

    @Override
    public void supplyIccPinForApp(String pin, String aid, Message response) {
        unimplemented(response);
    }

    @Override
    public void supplyIccPukForApp(String puk, String newPin, String aid, Message response) {
        unimplemented(response);
    }

    @Override
    public void supplyIccPin2ForApp(String pin2, String aid, Message response) {
        unimplemented(response);
    }

    @Override
    public void supplyIccPuk2ForApp(String puk2, String newPin2, String aid, Message response) {
        unimplemented(response);
    }

    @Override
    public void changeIccPinForApp(String oldPin, String newPin, String aidPtr, Message response) {
        unimplemented(response);
    }

    @Override
    public void changeIccPin2ForApp(String oldPin2, String newPin2, String aidPtr,
            Message response) {
        unimplemented(response);
    }

    @Override
    public void requestIsimAuthentication(String nonce, Message response) {
        unimplemented(response);
    }

    @Override
    public void getVoiceRadioTechnology(Message response) {
        unimplemented(response);
    }

<<<<<<< HEAD
    public boolean needsOldRilFeature(String feature) { return false; }
=======
    @Override
    public void getCellInfoList(Message response) {
        unimplemented(response);
    }

    @Override
    public void setCellInfoListRate(int rateInMillis, Message response) {
        unimplemented(response);
    }
>>>>>>> 9c430a4d
}<|MERGE_RESOLUTION|>--- conflicted
+++ resolved
@@ -1646,9 +1646,8 @@
         unimplemented(response);
     }
 
-<<<<<<< HEAD
     public boolean needsOldRilFeature(String feature) { return false; }
-=======
+
     @Override
     public void getCellInfoList(Message response) {
         unimplemented(response);
@@ -1658,5 +1657,4 @@
     public void setCellInfoListRate(int rateInMillis, Message response) {
         unimplemented(response);
     }
->>>>>>> 9c430a4d
 }